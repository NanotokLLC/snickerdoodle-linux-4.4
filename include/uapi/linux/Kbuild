# UAPI Header export list
header-y += android/
header-y += byteorder/
header-y += can/
header-y += caif/
header-y += dvb/
header-y += hdlc/
header-y += hsi/
header-y += iio/
header-y += isdn/
header-y += mmc/
header-y += nfsd/
header-y += raid/
header-y += spi/
header-y += sunrpc/
header-y += tc_act/
header-y += tc_ematch/
header-y += netfilter/
header-y += netfilter_arp/
header-y += netfilter_bridge/
header-y += netfilter_ipv4/
header-y += netfilter_ipv6/
header-y += usb/
header-y += wimax/

genhdr-y += version.h

ifneq ($(wildcard $(srctree)/arch/$(SRCARCH)/include/uapi/asm/a.out.h \
		  $(srctree)/arch/$(SRCARCH)/include/asm/a.out.h),)
header-y += a.out.h
endif

header-y += acct.h
header-y += adb.h
header-y += adfs_fs.h
header-y += affs_hardblocks.h
header-y += agpgart.h
header-y += aio_abi.h
header-y += am437x-vpfe.h
header-y += apm_bios.h
header-y += arcfb.h
header-y += atalk.h
header-y += atmapi.h
header-y += atmarp.h
header-y += atmbr2684.h
header-y += atmclip.h
header-y += atmdev.h
header-y += atm_eni.h
header-y += atm.h
header-y += atm_he.h
header-y += atm_idt77105.h
header-y += atmioc.h
header-y += atmlec.h
header-y += atmmpc.h
header-y += atm_nicstar.h
header-y += atmppp.h
header-y += atmsap.h
header-y += atmsvc.h
header-y += atm_tcp.h
header-y += atm_zatm.h
header-y += audit.h
header-y += auto_fs4.h
header-y += auto_fs.h
header-y += auxvec.h
header-y += ax25.h
header-y += b1lli.h
header-y += baycom.h
header-y += bcm933xx_hcs.h
header-y += bfs_fs.h
header-y += binfmts.h
header-y += blkpg.h
header-y += blktrace_api.h
header-y += bpf_common.h
header-y += bpf.h
header-y += bpqether.h
header-y += bsg.h
header-y += btrfs.h
header-y += can.h
header-y += capability.h
header-y += capi.h
header-y += cciss_defs.h
header-y += cciss_ioctl.h
header-y += cdrom.h
header-y += cgroupstats.h
header-y += chio.h
header-y += cm4000_cs.h
header-y += cn_proc.h
header-y += coda.h
header-y += coda_psdev.h
header-y += coff.h
header-y += connector.h
header-y += const.h
header-y += cramfs_fs.h
header-y += cuda.h
header-y += cyclades.h
header-y += cycx_cfm.h
header-y += dcbnl.h
header-y += dccp.h
header-y += dlmconstants.h
header-y += dlm_device.h
header-y += dlm.h
header-y += dlm_netlink.h
header-y += dlm_plock.h
header-y += dm-ioctl.h
header-y += dm-log-userspace.h
header-y += dn.h
header-y += dqblk_xfs.h
header-y += edd.h
header-y += efs_fs_sb.h
header-y += elfcore.h
header-y += elf-em.h
header-y += elf-fdpic.h
header-y += elf.h
header-y += errno.h
header-y += errqueue.h
header-y += ethtool.h
header-y += eventpoll.h
header-y += fadvise.h
header-y += falloc.h
header-y += fanotify.h
header-y += fb.h
header-y += fcntl.h
header-y += fd.h
header-y += fdreg.h
header-y += fib_rules.h
header-y += fiemap.h
header-y += filter.h
header-y += firewire-cdev.h
header-y += firewire-constants.h
header-y += flat.h
header-y += fou.h
header-y += fs.h
header-y += fsl_hypervisor.h
header-y += fuse.h
header-y += futex.h
header-y += gameport.h
header-y += genetlink.h
header-y += gen_stats.h
header-y += gfs2_ondisk.h
header-y += gigaset_dev.h
header-y += hdlcdrv.h
header-y += hdlc.h
header-y += hdreg.h
header-y += hiddev.h
header-y += hid.h
header-y += hidraw.h
header-y += hpet.h
header-y += hsr_netlink.h
header-y += hyperv.h
header-y += hysdn_if.h
header-y += i2c-dev.h
header-y += i2c.h
header-y += i2o-dev.h
header-y += i8k.h
header-y += icmp.h
header-y += icmpv6.h
header-y += if_addr.h
header-y += if_addrlabel.h
header-y += if_alg.h
header-y += if_arcnet.h
header-y += if_arp.h
header-y += if_bonding.h
header-y += if_bridge.h
header-y += if_cablemodem.h
header-y += if_eql.h
header-y += if_ether.h
header-y += if_fc.h
header-y += if_fddi.h
header-y += if_frad.h
header-y += if.h
header-y += if_hippi.h
header-y += if_infiniband.h
header-y += if_link.h
header-y += if_ltalk.h
header-y += if_packet.h
header-y += if_phonet.h
header-y += if_plip.h
header-y += if_ppp.h
header-y += if_pppol2tp.h
header-y += if_pppox.h
header-y += if_slip.h
header-y += if_team.h
header-y += if_tun.h
header-y += if_tunnel.h
header-y += if_vlan.h
header-y += if_x25.h
header-y += igmp.h
header-y += in6.h
header-y += inet_diag.h
header-y += in.h
header-y += inotify.h
header-y += input.h
header-y += in_route.h
header-y += ioctl.h
header-y += ip6_tunnel.h
header-y += ipc.h
header-y += ip.h
header-y += ipmi.h
header-y += ipmi_msgdefs.h
header-y += ipsec.h
header-y += ipv6.h
header-y += ipv6_route.h
header-y += ip_vs.h
header-y += ipx.h
header-y += irda.h
header-y += irqnr.h
header-y += isdn_divertif.h
header-y += isdn.h
header-y += isdnif.h
header-y += isdn_ppp.h
header-y += iso_fs.h
header-y += ivtvfb.h
header-y += ivtv.h
header-y += ixjuser.h
header-y += jffs2.h
header-y += joystick.h
header-y += kcmp.h
header-y += kdev_t.h
header-y += kd.h
header-y += kernelcapi.h
header-y += kernel.h
header-y += kernel-page-flags.h
header-y += kexec.h
header-y += keyboard.h
header-y += keyctl.h

ifneq ($(wildcard $(srctree)/arch/$(SRCARCH)/include/uapi/asm/kvm.h \
		  $(srctree)/arch/$(SRCARCH)/include/asm/kvm.h),)
header-y += kvm.h
endif


ifneq ($(wildcard $(srctree)/arch/$(SRCARCH)/include/uapi/asm/kvm_para.h \
		  $(srctree)/arch/$(SRCARCH)/include/asm/kvm_para.h),)
header-y += kvm_para.h
endif

header-y += hw_breakpoint.h
header-y += l2tp.h
header-y += libc-compat.h
header-y += limits.h
header-y += llc.h
header-y += loop.h
header-y += lp.h
header-y += magic.h
header-y += major.h
header-y += map_to_7segment.h
header-y += matroxfb.h
header-y += mdio.h
header-y += media.h
header-y += media-bus-format.h
header-y += mei.h
header-y += memfd.h
header-y += mempolicy.h
header-y += meye.h
header-y += mic_common.h
header-y += mic_ioctl.h
header-y += mii.h
header-y += minix_fs.h
header-y += mman.h
header-y += mmtimer.h
header-y += mpls.h
header-y += mqueue.h
header-y += mroute6.h
header-y += mroute.h
header-y += msdos_fs.h
header-y += msg.h
header-y += mtio.h
header-y += nbd.h
header-y += ncp_fs.h
header-y += ncp.h
header-y += ncp_mount.h
header-y += ncp_no.h
header-y += neighbour.h
header-y += netconf.h
header-y += netdevice.h
header-y += net_dropmon.h
header-y += netfilter_arp.h
header-y += netfilter_bridge.h
header-y += netfilter_decnet.h
header-y += netfilter.h
header-y += netfilter_ipv4.h
header-y += netfilter_ipv6.h
header-y += net.h
header-y += netlink_diag.h
header-y += netlink.h
header-y += netrom.h
header-y += net_namespace.h
header-y += net_tstamp.h
header-y += nfc.h
header-y += nfs2.h
header-y += nfs3.h
header-y += nfs4.h
header-y += nfs4_mount.h
header-y += nfsacl.h
header-y += nfs_fs.h
header-y += nfs.h
header-y += nfs_idmap.h
header-y += nfs_mount.h
header-y += nl80211.h
header-y += n_r3964.h
header-y += nubus.h
header-y += nvme.h
header-y += nvram.h
header-y += omap3isp.h
header-y += omapfb.h
header-y += oom.h
header-y += openvswitch.h
header-y += packet_diag.h
header-y += param.h
header-y += parport.h
header-y += patchkey.h
header-y += pci.h
header-y += pci_regs.h
header-y += perf_event.h
header-y += personality.h
header-y += pfkeyv2.h
header-y += pg.h
header-y += phantom.h
header-y += phonet.h
header-y += pktcdvd.h
header-y += pkt_cls.h
header-y += pkt_sched.h
header-y += pmu.h
header-y += poll.h
header-y += posix_types.h
header-y += ppdev.h
header-y += ppp-comp.h
header-y += ppp_defs.h
header-y += ppp-ioctl.h
header-y += pps.h
header-y += prctl.h
header-y += psci.h
header-y += ptp_clock.h
header-y += ptrace.h
header-y += qnx4_fs.h
header-y += qnxtypes.h
header-y += quota.h
header-y += radeonfb.h
header-y += random.h
header-y += raw.h
header-y += rds.h
header-y += reboot.h
header-y += reiserfs_fs.h
header-y += reiserfs_xattr.h
header-y += resource.h
header-y += rfkill.h
header-y += romfs_fs.h
header-y += rose.h
header-y += route.h
header-y += rtc.h
header-y += rtnetlink.h
header-y += scc.h
header-y += sched.h
header-y += screen_info.h
header-y += sctp.h
header-y += sdla.h
header-y += seccomp.h
header-y += securebits.h
header-y += selinux_netlink.h
header-y += sem.h
header-y += serial_core.h
header-y += serial.h
header-y += serial_reg.h
header-y += serio.h
header-y += shm.h
header-y += signalfd.h
header-y += signal.h
header-y += smiapp.h
header-y += snmp.h
header-y += sock_diag.h
header-y += socket.h
header-y += sockios.h
header-y += sonet.h
header-y += sonypi.h
header-y += soundcard.h
header-y += sound.h
header-y += stat.h
header-y += stddef.h
header-y += string.h
header-y += suspend_ioctls.h
header-y += swab.h
header-y += synclink.h
header-y += sysctl.h
header-y += sysinfo.h
header-y += target_core_user.h
header-y += taskstats.h
header-y += tcp.h
header-y += tcp_metrics.h
header-y += telephony.h
header-y += termios.h
header-y += thermal.h
header-y += time.h
header-y += times.h
header-y += timex.h
header-y += tiocl.h
header-y += tipc_config.h
header-y += tipc_netlink.h
header-y += tipc.h
header-y += toshiba.h
header-y += tty_flags.h
header-y += tty.h
header-y += types.h
header-y += udf_fs_i.h
header-y += udp.h
header-y += uhid.h
header-y += uinput.h
header-y += uio.h
header-y += ultrasound.h
header-y += un.h
header-y += unistd.h
header-y += unix_diag.h
header-y += usbdevice_fs.h
header-y += usbip.h
header-y += utime.h
header-y += utsname.h
header-y += uuid.h
header-y += uvcvideo.h
header-y += v4l2-common.h
header-y += v4l2-controls.h
header-y += v4l2-dv-timings.h
header-y += v4l2-mediabus.h
header-y += v4l2-subdev.h
header-y += veth.h
header-y += vfio.h
header-y += vhost.h
header-y += videodev2.h
header-y += virtio_9p.h
header-y += virtio_balloon.h
header-y += virtio_blk.h
header-y += virtio_config.h
header-y += virtio_console.h
header-y += virtio_ids.h
header-y += virtio_input.h
header-y += virtio_net.h
header-y += virtio_pci.h
header-y += virtio_ring.h
header-y += virtio_rng.h
header-y += virtio_scsi.h
header-y += virtio_types.h
header-y += vm_sockets.h
header-y += vt.h
header-y += wait.h
header-y += wanrouter.h
header-y += watchdog.h
header-y += wimax.h
header-y += wireless.h
header-y += x25.h
header-y += xattr.h
header-y += xfrm.h
<<<<<<< HEAD
header-y += xilinx-hls.h
=======
>>>>>>> b953c0d2
header-y += xilinx-v4l2-controls.h
header-y += zorro.h
header-y += zorro_ids.h<|MERGE_RESOLUTION|>--- conflicted
+++ resolved
@@ -448,10 +448,7 @@
 header-y += x25.h
 header-y += xattr.h
 header-y += xfrm.h
-<<<<<<< HEAD
 header-y += xilinx-hls.h
-=======
->>>>>>> b953c0d2
 header-y += xilinx-v4l2-controls.h
 header-y += zorro.h
 header-y += zorro_ids.h