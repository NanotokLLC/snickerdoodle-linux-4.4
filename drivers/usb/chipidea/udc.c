/*
 * udc.c - ChipIdea UDC driver
 *
 * Copyright (C) 2008 Chipidea - MIPS Technologies, Inc. All rights reserved.
 *
 * Author: David Lopo
 *
 * This program is free software; you can redistribute it and/or modify
 * it under the terms of the GNU General Public License version 2 as
 * published by the Free Software Foundation.
 */

#include <linux/delay.h>
#include <linux/device.h>
#include <linux/dmapool.h>
#include <linux/err.h>
#include <linux/irqreturn.h>
#include <linux/kernel.h>
#include <linux/slab.h>
#include <linux/pm_runtime.h>
#include <linux/usb/ch9.h>
#include <linux/usb/gadget.h>
#include <linux/usb/otg-fsm.h>
#include <linux/usb/chipidea.h>

#include "ci.h"
#include "udc.h"
#include "bits.h"
#include "debug.h"
#include "otg.h"
#include "otg_fsm.h"

/* control endpoint description */
static const struct usb_endpoint_descriptor
ctrl_endpt_out_desc = {
	.bLength         = USB_DT_ENDPOINT_SIZE,
	.bDescriptorType = USB_DT_ENDPOINT,

	.bEndpointAddress = USB_DIR_OUT,
	.bmAttributes    = USB_ENDPOINT_XFER_CONTROL,
	.wMaxPacketSize  = cpu_to_le16(CTRL_PAYLOAD_MAX),
};

static const struct usb_endpoint_descriptor
ctrl_endpt_in_desc = {
	.bLength         = USB_DT_ENDPOINT_SIZE,
	.bDescriptorType = USB_DT_ENDPOINT,

	.bEndpointAddress = USB_DIR_IN,
	.bmAttributes    = USB_ENDPOINT_XFER_CONTROL,
	.wMaxPacketSize  = cpu_to_le16(CTRL_PAYLOAD_MAX),
};

/**
 * hw_ep_bit: calculates the bit number
 * @num: endpoint number
 * @dir: endpoint direction
 *
 * This function returns bit number
 */
static inline int hw_ep_bit(int num, int dir)
{
	return num + (dir ? 16 : 0);
}

static inline int ep_to_bit(struct ci_hdrc *ci, int n)
{
	int fill = 16 - ci->hw_ep_max / 2;

	if (n >= ci->hw_ep_max / 2)
		n += fill;

	return n;
}

/**
 * hw_device_state: enables/disables interrupts (execute without interruption)
 * @dma: 0 => disable, !0 => enable and set dma engine
 *
 * This function returns an error code
 */
static int hw_device_state(struct ci_hdrc *ci, u32 dma)
{
	if (dma) {
		hw_write(ci, OP_ENDPTLISTADDR, ~0, dma);
		/* interrupt, error, port change, reset, sleep/suspend */
		hw_write(ci, OP_USBINTR, ~0,
			     USBi_UI|USBi_UEI|USBi_PCI|USBi_URI|USBi_SLI);
	} else {
		hw_write(ci, OP_USBINTR, ~0, 0);
	}
	return 0;
}

/**
 * hw_ep_flush: flush endpoint fifo (execute without interruption)
 * @num: endpoint number
 * @dir: endpoint direction
 *
 * This function returns an error code
 */
static int hw_ep_flush(struct ci_hdrc *ci, int num, int dir)
{
	int n = hw_ep_bit(num, dir);

	do {
		/* flush any pending transfer */
		hw_write(ci, OP_ENDPTFLUSH, ~0, BIT(n));
		while (hw_read(ci, OP_ENDPTFLUSH, BIT(n)))
			cpu_relax();
	} while (hw_read(ci, OP_ENDPTSTAT, BIT(n)));

	return 0;
}

/**
 * hw_ep_disable: disables endpoint (execute without interruption)
 * @num: endpoint number
 * @dir: endpoint direction
 *
 * This function returns an error code
 */
static int hw_ep_disable(struct ci_hdrc *ci, int num, int dir)
{
	hw_ep_flush(ci, num, dir);
	hw_write(ci, OP_ENDPTCTRL + num,
		 dir ? ENDPTCTRL_TXE : ENDPTCTRL_RXE, 0);
	return 0;
}

/**
 * hw_ep_enable: enables endpoint (execute without interruption)
 * @num:  endpoint number
 * @dir:  endpoint direction
 * @type: endpoint type
 *
 * This function returns an error code
 */
static int hw_ep_enable(struct ci_hdrc *ci, int num, int dir, int type)
{
	u32 mask, data;

	if (dir) {
		mask  = ENDPTCTRL_TXT;  /* type    */
		data  = type << __ffs(mask);

		mask |= ENDPTCTRL_TXS;  /* unstall */
		mask |= ENDPTCTRL_TXR;  /* reset data toggle */
		data |= ENDPTCTRL_TXR;
		mask |= ENDPTCTRL_TXE;  /* enable  */
		data |= ENDPTCTRL_TXE;
	} else {
		mask  = ENDPTCTRL_RXT;  /* type    */
		data  = type << __ffs(mask);

		mask |= ENDPTCTRL_RXS;  /* unstall */
		mask |= ENDPTCTRL_RXR;  /* reset data toggle */
		data |= ENDPTCTRL_RXR;
		mask |= ENDPTCTRL_RXE;  /* enable  */
		data |= ENDPTCTRL_RXE;
	}
	hw_write(ci, OP_ENDPTCTRL + num, mask, data);
	return 0;
}

/**
 * hw_ep_get_halt: return endpoint halt status
 * @num: endpoint number
 * @dir: endpoint direction
 *
 * This function returns 1 if endpoint halted
 */
static int hw_ep_get_halt(struct ci_hdrc *ci, int num, int dir)
{
	u32 mask = dir ? ENDPTCTRL_TXS : ENDPTCTRL_RXS;

	return hw_read(ci, OP_ENDPTCTRL + num, mask) ? 1 : 0;
}

/**
 * hw_ep_prime: primes endpoint (execute without interruption)
 * @num:     endpoint number
 * @dir:     endpoint direction
 * @is_ctrl: true if control endpoint
 *
 * This function returns an error code
 */
static int hw_ep_prime(struct ci_hdrc *ci, int num, int dir, int is_ctrl)
{
	int n = hw_ep_bit(num, dir);

	if (is_ctrl && dir == RX && hw_read(ci, OP_ENDPTSETUPSTAT, BIT(num)))
		return -EAGAIN;

	hw_write(ci, OP_ENDPTPRIME, ~0, BIT(n));

	while (hw_read(ci, OP_ENDPTPRIME, BIT(n)))
		cpu_relax();
	if (is_ctrl && dir == RX && hw_read(ci, OP_ENDPTSETUPSTAT, BIT(num)))
		return -EAGAIN;

	/* status shoult be tested according with manual but it doesn't work */
	return 0;
}

/**
 * hw_ep_set_halt: configures ep halt & resets data toggle after clear (execute
 *                 without interruption)
 * @num:   endpoint number
 * @dir:   endpoint direction
 * @value: true => stall, false => unstall
 *
 * This function returns an error code
 */
static int hw_ep_set_halt(struct ci_hdrc *ci, int num, int dir, int value)
{
	if (value != 0 && value != 1)
		return -EINVAL;

	do {
		enum ci_hw_regs reg = OP_ENDPTCTRL + num;
		u32 mask_xs = dir ? ENDPTCTRL_TXS : ENDPTCTRL_RXS;
		u32 mask_xr = dir ? ENDPTCTRL_TXR : ENDPTCTRL_RXR;

		/* data toggle - reserved for EP0 but it's in ESS */
		hw_write(ci, reg, mask_xs|mask_xr,
			  value ? mask_xs : mask_xr);
	} while (value != hw_ep_get_halt(ci, num, dir));

	return 0;
}

/**
 * hw_is_port_high_speed: test if port is high speed
 *
 * This function returns true if high speed port
 */
static int hw_port_is_high_speed(struct ci_hdrc *ci)
{
	return ci->hw_bank.lpm ? hw_read(ci, OP_DEVLC, DEVLC_PSPD) :
		hw_read(ci, OP_PORTSC, PORTSC_HSP);
}

/**
 * hw_test_and_clear_complete: test & clear complete status (execute without
 *                             interruption)
 * @n: endpoint number
 *
 * This function returns complete status
 */
static int hw_test_and_clear_complete(struct ci_hdrc *ci, int n)
{
	n = ep_to_bit(ci, n);
	return hw_test_and_clear(ci, OP_ENDPTCOMPLETE, BIT(n));
}

/**
 * hw_test_and_clear_intr_active: test & clear active interrupts (execute
 *                                without interruption)
 *
 * This function returns active interrutps
 */
static u32 hw_test_and_clear_intr_active(struct ci_hdrc *ci)
{
	u32 reg = hw_read_intr_status(ci) & hw_read_intr_enable(ci);

	hw_write(ci, OP_USBSTS, ~0, reg);
	return reg;
}

/**
 * hw_test_and_clear_setup_guard: test & clear setup guard (execute without
 *                                interruption)
 *
 * This function returns guard value
 */
static int hw_test_and_clear_setup_guard(struct ci_hdrc *ci)
{
	return hw_test_and_write(ci, OP_USBCMD, USBCMD_SUTW, 0);
}

/**
 * hw_test_and_set_setup_guard: test & set setup guard (execute without
 *                              interruption)
 *
 * This function returns guard value
 */
static int hw_test_and_set_setup_guard(struct ci_hdrc *ci)
{
	return hw_test_and_write(ci, OP_USBCMD, USBCMD_SUTW, USBCMD_SUTW);
}

/**
 * hw_usb_set_address: configures USB address (execute without interruption)
 * @value: new USB address
 *
 * This function explicitly sets the address, without the "USBADRA" (advance)
 * feature, which is not supported by older versions of the controller.
 */
static void hw_usb_set_address(struct ci_hdrc *ci, u8 value)
{
	hw_write(ci, OP_DEVICEADDR, DEVICEADDR_USBADR,
		 value << __ffs(DEVICEADDR_USBADR));
}

/**
 * hw_usb_reset: restart device after a bus reset (execute without
 *               interruption)
 *
 * This function returns an error code
 */
static int hw_usb_reset(struct ci_hdrc *ci)
{
	hw_usb_set_address(ci, 0);

	/* ESS flushes only at end?!? */
	hw_write(ci, OP_ENDPTFLUSH,    ~0, ~0);

	/* clear setup token semaphores */
	hw_write(ci, OP_ENDPTSETUPSTAT, 0,  0);

	/* clear complete status */
	hw_write(ci, OP_ENDPTCOMPLETE,  0,  0);

	/* wait until all bits cleared */
	while (hw_read(ci, OP_ENDPTPRIME, ~0))
		udelay(10);             /* not RTOS friendly */

	/* reset all endpoints ? */

	/* reset internal status and wait for further instructions
	   no need to verify the port reset status (ESS does it) */

	return 0;
}

/******************************************************************************
 * UTIL block
 *****************************************************************************/

static int add_td_to_list(struct ci_hw_ep *hwep, struct ci_hw_req *hwreq,
			  unsigned length)
{
	int i;
	u32 temp;
	struct td_node *lastnode, *node = kzalloc(sizeof(struct td_node),
						  GFP_ATOMIC);

	if (node == NULL)
		return -ENOMEM;

	node->ptr = dma_pool_alloc(hwep->td_pool, GFP_ATOMIC,
				   &node->dma);
	if (node->ptr == NULL) {
		kfree(node);
		return -ENOMEM;
	}

	memset(node->ptr, 0, sizeof(struct ci_hw_td));
	node->ptr->token = cpu_to_le32(length << __ffs(TD_TOTAL_BYTES));
	node->ptr->token &= cpu_to_le32(TD_TOTAL_BYTES);
	node->ptr->token |= cpu_to_le32(TD_STATUS_ACTIVE);
	if (hwep->type == USB_ENDPOINT_XFER_ISOC && hwep->dir == TX) {
		u32 mul = hwreq->req.length / hwep->ep.maxpacket;

		if (hwreq->req.length == 0
				|| hwreq->req.length % hwep->ep.maxpacket)
			mul++;
		node->ptr->token |= mul << __ffs(TD_MULTO);
	}

	temp = (u32) (hwreq->req.dma + hwreq->req.actual);
	if (length) {
		node->ptr->page[0] = cpu_to_le32(temp);
		for (i = 1; i < TD_PAGE_COUNT; i++) {
			u32 page = temp + i * CI_HDRC_PAGE_SIZE;
			page &= ~TD_RESERVED_MASK;
			node->ptr->page[i] = cpu_to_le32(page);
		}
	}

	hwreq->req.actual += length;

	if (!list_empty(&hwreq->tds)) {
		/* get the last entry */
		lastnode = list_entry(hwreq->tds.prev,
				struct td_node, td);
		lastnode->ptr->next = cpu_to_le32(node->dma);
	}

	INIT_LIST_HEAD(&node->td);
	list_add_tail(&node->td, &hwreq->tds);

	return 0;
}

/**
 * _usb_addr: calculates endpoint address from direction & number
 * @ep:  endpoint
 */
static inline u8 _usb_addr(struct ci_hw_ep *ep)
{
	return ((ep->dir == TX) ? USB_ENDPOINT_DIR_MASK : 0) | ep->num;
}

/**
 * _hardware_queue: configures a request at hardware level
 * @gadget: gadget
 * @hwep:   endpoint
 *
 * This function returns an error code
 */
static int _hardware_enqueue(struct ci_hw_ep *hwep, struct ci_hw_req *hwreq)
{
	struct ci_hdrc *ci = hwep->ci;
	int ret = 0;
	unsigned rest = hwreq->req.length;
	int pages = TD_PAGE_COUNT;
	struct td_node *firstnode, *lastnode;

	/* don't queue twice */
	if (hwreq->req.status == -EALREADY)
		return -EALREADY;

	hwreq->req.status = -EALREADY;

	ret = usb_gadget_map_request(&ci->gadget, &hwreq->req, hwep->dir);
	if (ret)
		return ret;

	/*
	 * The first buffer could be not page aligned.
	 * In that case we have to span into one extra td.
	 */
	if (hwreq->req.dma % PAGE_SIZE)
		pages--;

	if (rest == 0)
		add_td_to_list(hwep, hwreq, 0);

	while (rest > 0) {
		unsigned count = min(hwreq->req.length - hwreq->req.actual,
					(unsigned)(pages * CI_HDRC_PAGE_SIZE));
		add_td_to_list(hwep, hwreq, count);
		rest -= count;
	}

	if (hwreq->req.zero && hwreq->req.length
	    && (hwreq->req.length % hwep->ep.maxpacket == 0))
		add_td_to_list(hwep, hwreq, 0);

	firstnode = list_first_entry(&hwreq->tds, struct td_node, td);

	lastnode = list_entry(hwreq->tds.prev,
		struct td_node, td);

	lastnode->ptr->next = cpu_to_le32(TD_TERMINATE);
	if (!hwreq->req.no_interrupt)
		lastnode->ptr->token |= cpu_to_le32(TD_IOC);
	wmb();

	hwreq->req.actual = 0;
	if (!list_empty(&hwep->qh.queue)) {
		struct ci_hw_req *hwreqprev;
		int n = hw_ep_bit(hwep->num, hwep->dir);
		int tmp_stat;
		struct td_node *prevlastnode;
		u32 next = firstnode->dma & TD_ADDR_MASK;

		hwreqprev = list_entry(hwep->qh.queue.prev,
				struct ci_hw_req, queue);
		prevlastnode = list_entry(hwreqprev->tds.prev,
				struct td_node, td);

		prevlastnode->ptr->next = cpu_to_le32(next);
		wmb();
		if (hw_read(ci, OP_ENDPTPRIME, BIT(n)))
			goto done;
		do {
			hw_write(ci, OP_USBCMD, USBCMD_ATDTW, USBCMD_ATDTW);
			tmp_stat = hw_read(ci, OP_ENDPTSTAT, BIT(n));
		} while (!hw_read(ci, OP_USBCMD, USBCMD_ATDTW));
		hw_write(ci, OP_USBCMD, USBCMD_ATDTW, 0);
		if (tmp_stat)
			goto done;
	}

	/*  QH configuration */
	hwep->qh.ptr->td.next = cpu_to_le32(firstnode->dma);
	hwep->qh.ptr->td.token &=
		cpu_to_le32(~(TD_STATUS_HALTED|TD_STATUS_ACTIVE));

	if (hwep->type == USB_ENDPOINT_XFER_ISOC && hwep->dir == RX) {
		u32 mul = hwreq->req.length / hwep->ep.maxpacket;

		if (hwreq->req.length == 0
				|| hwreq->req.length % hwep->ep.maxpacket)
			mul++;
		hwep->qh.ptr->cap |= mul << __ffs(QH_MULT);
	}

	wmb();   /* synchronize before ep prime */

	ret = hw_ep_prime(ci, hwep->num, hwep->dir,
			   hwep->type == USB_ENDPOINT_XFER_CONTROL);
done:
	return ret;
}

/*
 * free_pending_td: remove a pending request for the endpoint
 * @hwep: endpoint
 */
static void free_pending_td(struct ci_hw_ep *hwep)
{
	struct td_node *pending = hwep->pending_td;

	dma_pool_free(hwep->td_pool, pending->ptr, pending->dma);
	hwep->pending_td = NULL;
	kfree(pending);
}

static int reprime_dtd(struct ci_hdrc *ci, struct ci_hw_ep *hwep,
					   struct td_node *node)
{
	hwep->qh.ptr->td.next = node->dma;
	hwep->qh.ptr->td.token &=
		cpu_to_le32(~(TD_STATUS_HALTED | TD_STATUS_ACTIVE));

	/* Synchronize before ep prime */
	wmb();

	return hw_ep_prime(ci, hwep->num, hwep->dir,
				hwep->type == USB_ENDPOINT_XFER_CONTROL);
}

/**
 * _hardware_dequeue: handles a request at hardware level
 * @gadget: gadget
 * @hwep:   endpoint
 *
 * This function returns an error code
 */
static int _hardware_dequeue(struct ci_hw_ep *hwep, struct ci_hw_req *hwreq)
{
	u32 tmptoken;
	struct td_node *node, *tmpnode;
	unsigned remaining_length;
	unsigned actual = hwreq->req.length;
	struct ci_hdrc *ci = hwep->ci;

	if (hwreq->req.status != -EALREADY)
		return -EINVAL;

	hwreq->req.status = 0;

	list_for_each_entry_safe(node, tmpnode, &hwreq->tds, td) {
		tmptoken = le32_to_cpu(node->ptr->token);
		if ((TD_STATUS_ACTIVE & tmptoken) != 0) {
			int n = hw_ep_bit(hwep->num, hwep->dir);

<<<<<<< HEAD
			if (!hw_read(ci, OP_ENDPTSTAT, BIT(n)))
				reprime_dtd(ci, hwep, node);
=======
			if (ci->rev == CI_REVISION_24)
				if (!hw_read(ci, OP_ENDPTSTAT, BIT(n)))
					reprime_dtd(ci, hwep, node);
>>>>>>> b953c0d2
			hwreq->req.status = -EALREADY;
			return -EBUSY;
		}

		remaining_length = (tmptoken & TD_TOTAL_BYTES);
		remaining_length >>= __ffs(TD_TOTAL_BYTES);
		actual -= remaining_length;

		hwreq->req.status = tmptoken & TD_STATUS;
		if ((TD_STATUS_HALTED & hwreq->req.status)) {
			hwreq->req.status = -EPIPE;
			break;
		} else if ((TD_STATUS_DT_ERR & hwreq->req.status)) {
			hwreq->req.status = -EPROTO;
			break;
		} else if ((TD_STATUS_TR_ERR & hwreq->req.status)) {
			hwreq->req.status = -EILSEQ;
			break;
		}

		if (remaining_length) {
			if (hwep->dir) {
				hwreq->req.status = -EPROTO;
				break;
			}
		}
		/*
		 * As the hardware could still address the freed td
		 * which will run the udc unusable, the cleanup of the
		 * td has to be delayed by one.
		 */
		if (hwep->pending_td)
			free_pending_td(hwep);

		hwep->pending_td = node;
		list_del_init(&node->td);
	}

	usb_gadget_unmap_request(&hwep->ci->gadget, &hwreq->req, hwep->dir);

	hwreq->req.actual += actual;

	if (hwreq->req.status)
		return hwreq->req.status;

	return hwreq->req.actual;
}

/**
 * _ep_nuke: dequeues all endpoint requests
 * @hwep: endpoint
 *
 * This function returns an error code
 * Caller must hold lock
 */
static int _ep_nuke(struct ci_hw_ep *hwep)
__releases(hwep->lock)
__acquires(hwep->lock)
{
	struct td_node *node, *tmpnode;
	if (hwep == NULL)
		return -EINVAL;

	hw_ep_flush(hwep->ci, hwep->num, hwep->dir);

	while (!list_empty(&hwep->qh.queue)) {

		/* pop oldest request */
		struct ci_hw_req *hwreq = list_entry(hwep->qh.queue.next,
						     struct ci_hw_req, queue);

		list_for_each_entry_safe(node, tmpnode, &hwreq->tds, td) {
			dma_pool_free(hwep->td_pool, node->ptr, node->dma);
			list_del_init(&node->td);
			node->ptr = NULL;
			kfree(node);
		}

		list_del_init(&hwreq->queue);
		hwreq->req.status = -ESHUTDOWN;

		if (hwreq->req.complete != NULL) {
			spin_unlock(hwep->lock);
			usb_gadget_giveback_request(&hwep->ep, &hwreq->req);
			spin_lock(hwep->lock);
		}
	}

	if (hwep->pending_td)
		free_pending_td(hwep);

	return 0;
}

/**
 * _gadget_stop_activity: stops all USB activity, flushes & disables all endpts
 * @gadget: gadget
 *
 * This function returns an error code
 */
static int _gadget_stop_activity(struct usb_gadget *gadget)
{
	struct usb_ep *ep;
	struct ci_hdrc    *ci = container_of(gadget, struct ci_hdrc, gadget);
	unsigned long flags;

	spin_lock_irqsave(&ci->lock, flags);
	ci->gadget.speed = USB_SPEED_UNKNOWN;
	ci->remote_wakeup = 0;
	ci->suspended = 0;
	spin_unlock_irqrestore(&ci->lock, flags);

	/* flush all endpoints */
	gadget_for_each_ep(ep, gadget) {
		usb_ep_fifo_flush(ep);
	}
	usb_ep_fifo_flush(&ci->ep0out->ep);
	usb_ep_fifo_flush(&ci->ep0in->ep);

	/* make sure to disable all endpoints */
	gadget_for_each_ep(ep, gadget) {
		usb_ep_disable(ep);
	}

	if (ci->status != NULL) {
		usb_ep_free_request(&ci->ep0in->ep, ci->status);
		ci->status = NULL;
	}

	return 0;
}

/******************************************************************************
 * ISR block
 *****************************************************************************/
/**
 * isr_reset_handler: USB reset interrupt handler
 * @ci: UDC device
 *
 * This function resets USB engine after a bus reset occurred
 */
static void isr_reset_handler(struct ci_hdrc *ci)
__releases(ci->lock)
__acquires(ci->lock)
{
	int retval;

	spin_unlock(&ci->lock);
	if (ci->gadget.speed != USB_SPEED_UNKNOWN)
		usb_gadget_udc_reset(&ci->gadget, ci->driver);

	retval = _gadget_stop_activity(&ci->gadget);
	if (retval)
		goto done;

	retval = hw_usb_reset(ci);
	if (retval)
		goto done;

	ci->status = usb_ep_alloc_request(&ci->ep0in->ep, GFP_ATOMIC);
	if (ci->status == NULL)
		retval = -ENOMEM;

done:
	spin_lock(&ci->lock);

	if (retval)
		dev_err(ci->dev, "error: %i\n", retval);
}

/**
 * isr_get_status_complete: get_status request complete function
 * @ep:  endpoint
 * @req: request handled
 *
 * Caller must release lock
 */
static void isr_get_status_complete(struct usb_ep *ep, struct usb_request *req)
{
	if (ep == NULL || req == NULL)
		return;

	kfree(req->buf);
	usb_ep_free_request(ep, req);
}

/**
 * _ep_queue: queues (submits) an I/O request to an endpoint
 *
 * Caller must hold lock
 */
static int _ep_queue(struct usb_ep *ep, struct usb_request *req,
		    gfp_t __maybe_unused gfp_flags)
{
	struct ci_hw_ep  *hwep  = container_of(ep,  struct ci_hw_ep, ep);
	struct ci_hw_req *hwreq = container_of(req, struct ci_hw_req, req);
	struct ci_hdrc *ci = hwep->ci;
	int retval = 0;

	if (ep == NULL || req == NULL || hwep->ep.desc == NULL)
		return -EINVAL;

	if (hwep->type == USB_ENDPOINT_XFER_CONTROL) {
		if (req->length)
			hwep = (ci->ep0_dir == RX) ?
			       ci->ep0out : ci->ep0in;
		if (!list_empty(&hwep->qh.queue)) {
			_ep_nuke(hwep);
			retval = -EOVERFLOW;
			dev_warn(hwep->ci->dev, "endpoint ctrl %X nuked\n",
				 _usb_addr(hwep));
		}
	}

	if (usb_endpoint_xfer_isoc(hwep->ep.desc) &&
	    hwreq->req.length > (1 + hwep->ep.mult) * hwep->ep.maxpacket) {
		dev_err(hwep->ci->dev, "request length too big for isochronous\n");
		return -EMSGSIZE;
	}

	/* first nuke then test link, e.g. previous status has not sent */
	if (!list_empty(&hwreq->queue)) {
		dev_err(hwep->ci->dev, "request already in queue\n");
		return -EBUSY;
	}

	/* push request */
	hwreq->req.status = -EINPROGRESS;
	hwreq->req.actual = 0;

	retval = _hardware_enqueue(hwep, hwreq);

	if (retval == -EALREADY)
		retval = 0;
	if (!retval)
		list_add_tail(&hwreq->queue, &hwep->qh.queue);

	return retval;
}

/**
 * isr_get_status_response: get_status request response
 * @ci: ci struct
 * @setup: setup request packet
 *
 * This function returns an error code
 */
static int isr_get_status_response(struct ci_hdrc *ci,
				   struct usb_ctrlrequest *setup)
__releases(hwep->lock)
__acquires(hwep->lock)
{
	struct ci_hw_ep *hwep = ci->ep0in;
	struct usb_request *req = NULL;
	gfp_t gfp_flags = GFP_ATOMIC;
	int dir, num, retval;

	if (hwep == NULL || setup == NULL)
		return -EINVAL;

	spin_unlock(hwep->lock);
	req = usb_ep_alloc_request(&hwep->ep, gfp_flags);
	spin_lock(hwep->lock);
	if (req == NULL)
		return -ENOMEM;

	req->complete = isr_get_status_complete;
	req->length   = 2;
	req->buf      = kzalloc(req->length, gfp_flags);
	if (req->buf == NULL) {
		retval = -ENOMEM;
		goto err_free_req;
	}

	if ((setup->bRequestType & USB_RECIP_MASK) == USB_RECIP_DEVICE) {
		*(u16 *)req->buf = (ci->remote_wakeup << 1) |
			ci->gadget.is_selfpowered;
	} else if ((setup->bRequestType & USB_RECIP_MASK) \
		   == USB_RECIP_ENDPOINT) {
		dir = (le16_to_cpu(setup->wIndex) & USB_ENDPOINT_DIR_MASK) ?
			TX : RX;
		num =  le16_to_cpu(setup->wIndex) & USB_ENDPOINT_NUMBER_MASK;
		*(u16 *)req->buf = hw_ep_get_halt(ci, num, dir);
	}
	/* else do nothing; reserved for future use */

	retval = _ep_queue(&hwep->ep, req, gfp_flags);
	if (retval)
		goto err_free_buf;

	return 0;

 err_free_buf:
	kfree(req->buf);
 err_free_req:
	spin_unlock(hwep->lock);
	usb_ep_free_request(&hwep->ep, req);
	spin_lock(hwep->lock);
	return retval;
}

/**
 * isr_setup_status_complete: setup_status request complete function
 * @ep:  endpoint
 * @req: request handled
 *
 * Caller must release lock. Put the port in test mode if test mode
 * feature is selected.
 */
static void
isr_setup_status_complete(struct usb_ep *ep, struct usb_request *req)
{
	struct ci_hdrc *ci = req->context;
	unsigned long flags;

	if (ci->setaddr) {
		hw_usb_set_address(ci, ci->address);
		ci->setaddr = false;
		if (ci->address)
			usb_gadget_set_state(&ci->gadget, USB_STATE_ADDRESS);
	}

	spin_lock_irqsave(&ci->lock, flags);
	if (ci->test_mode)
		hw_port_test_set(ci, ci->test_mode);
	spin_unlock_irqrestore(&ci->lock, flags);
}

/**
 * isr_setup_status_phase: queues the status phase of a setup transation
 * @ci: ci struct
 *
 * This function returns an error code
 */
static int isr_setup_status_phase(struct ci_hdrc *ci)
{
	int retval;
	struct ci_hw_ep *hwep;

	hwep = (ci->ep0_dir == TX) ? ci->ep0out : ci->ep0in;
	ci->status->context = ci;
	ci->status->complete = isr_setup_status_complete;

	retval = _ep_queue(&hwep->ep, ci->status, GFP_ATOMIC);

	return retval;
}

/**
 * isr_tr_complete_low: transaction complete low level handler
 * @hwep: endpoint
 *
 * This function returns an error code
 * Caller must hold lock
 */
static int isr_tr_complete_low(struct ci_hw_ep *hwep)
__releases(hwep->lock)
__acquires(hwep->lock)
{
	struct ci_hw_req *hwreq, *hwreqtemp;
	struct ci_hw_ep *hweptemp = hwep;
	int retval = 0;

	list_for_each_entry_safe(hwreq, hwreqtemp, &hwep->qh.queue,
			queue) {
		retval = _hardware_dequeue(hwep, hwreq);
		if (retval < 0)
			break;
		list_del_init(&hwreq->queue);
		if (hwreq->req.complete != NULL) {
			spin_unlock(hwep->lock);
			if ((hwep->type == USB_ENDPOINT_XFER_CONTROL) &&
					hwreq->req.length)
				hweptemp = hwep->ci->ep0in;
			usb_gadget_giveback_request(&hweptemp->ep, &hwreq->req);
			spin_lock(hwep->lock);
		}
	}

	if (retval == -EBUSY)
		retval = 0;

	return retval;
}

static int otg_a_alt_hnp_support(struct ci_hdrc *ci)
{
	dev_warn(&ci->gadget.dev,
		"connect the device to an alternate port if you want HNP\n");
	return isr_setup_status_phase(ci);
}

/**
 * isr_setup_packet_handler: setup packet handler
 * @ci: UDC descriptor
 *
 * This function handles setup packet 
 */
static void isr_setup_packet_handler(struct ci_hdrc *ci)
__releases(ci->lock)
__acquires(ci->lock)
{
	struct ci_hw_ep *hwep = &ci->ci_hw_ep[0];
	struct usb_ctrlrequest req;
	int type, num, dir, err = -EINVAL;
	u8 tmode = 0;

	/*
	 * Flush data and handshake transactions of previous
	 * setup packet.
	 */
	_ep_nuke(ci->ep0out);
	_ep_nuke(ci->ep0in);

	/* read_setup_packet */
	do {
		hw_test_and_set_setup_guard(ci);
		memcpy(&req, &hwep->qh.ptr->setup, sizeof(req));
	} while (!hw_test_and_clear_setup_guard(ci));

	type = req.bRequestType;

	ci->ep0_dir = (type & USB_DIR_IN) ? TX : RX;

	switch (req.bRequest) {
	case USB_REQ_CLEAR_FEATURE:
		if (type == (USB_DIR_OUT|USB_RECIP_ENDPOINT) &&
				le16_to_cpu(req.wValue) ==
				USB_ENDPOINT_HALT) {
			if (req.wLength != 0)
				break;
			num  = le16_to_cpu(req.wIndex);
			dir = num & USB_ENDPOINT_DIR_MASK;
			num &= USB_ENDPOINT_NUMBER_MASK;
			if (dir) /* TX */
				num += ci->hw_ep_max / 2;
			if (!ci->ci_hw_ep[num].wedge) {
				spin_unlock(&ci->lock);
				err = usb_ep_clear_halt(
					&ci->ci_hw_ep[num].ep);
				spin_lock(&ci->lock);
				if (err)
					break;
			}
			err = isr_setup_status_phase(ci);
		} else if (type == (USB_DIR_OUT|USB_RECIP_DEVICE) &&
				le16_to_cpu(req.wValue) ==
				USB_DEVICE_REMOTE_WAKEUP) {
			if (req.wLength != 0)
				break;
			ci->remote_wakeup = 0;
			err = isr_setup_status_phase(ci);
		} else {
			goto delegate;
		}
		break;
	case USB_REQ_GET_STATUS:
		if (type != (USB_DIR_IN|USB_RECIP_DEVICE)   &&
		    type != (USB_DIR_IN|USB_RECIP_ENDPOINT) &&
		    type != (USB_DIR_IN|USB_RECIP_INTERFACE))
			goto delegate;
		if (le16_to_cpu(req.wLength) != 2 ||
		    le16_to_cpu(req.wValue)  != 0)
			break;
		err = isr_get_status_response(ci, &req);
		break;
	case USB_REQ_SET_ADDRESS:
		if (type != (USB_DIR_OUT|USB_RECIP_DEVICE))
			goto delegate;
		if (le16_to_cpu(req.wLength) != 0 ||
		    le16_to_cpu(req.wIndex)  != 0)
			break;
		ci->address = (u8)le16_to_cpu(req.wValue);
		ci->setaddr = true;
		err = isr_setup_status_phase(ci);
		break;
	case USB_REQ_SET_FEATURE:
		if (type == (USB_DIR_OUT|USB_RECIP_ENDPOINT) &&
				le16_to_cpu(req.wValue) ==
				USB_ENDPOINT_HALT) {
			if (req.wLength != 0)
				break;
			num  = le16_to_cpu(req.wIndex);
			dir = num & USB_ENDPOINT_DIR_MASK;
			num &= USB_ENDPOINT_NUMBER_MASK;
			if (dir) /* TX */
				num += ci->hw_ep_max / 2;

			spin_unlock(&ci->lock);
			err = usb_ep_set_halt(&ci->ci_hw_ep[num].ep);
			spin_lock(&ci->lock);
			if (!err)
				isr_setup_status_phase(ci);
		} else if (type == (USB_DIR_OUT|USB_RECIP_DEVICE)) {
			if (req.wLength != 0)
				break;
			switch (le16_to_cpu(req.wValue)) {
			case USB_DEVICE_REMOTE_WAKEUP:
				ci->remote_wakeup = 1;
				err = isr_setup_status_phase(ci);
				break;
			case USB_DEVICE_TEST_MODE:
				tmode = le16_to_cpu(req.wIndex) >> 8;
				switch (tmode) {
				case TEST_J:
				case TEST_K:
				case TEST_SE0_NAK:
				case TEST_PACKET:
				case TEST_FORCE_EN:
					ci->test_mode = tmode;
					err = isr_setup_status_phase(
							ci);
					break;
				default:
					break;
				}
				break;
			case USB_DEVICE_B_HNP_ENABLE:
				if (ci_otg_is_fsm_mode(ci)) {
					ci->gadget.b_hnp_enable = 1;
					err = isr_setup_status_phase(
							ci);
				}
				break;
			case USB_DEVICE_A_ALT_HNP_SUPPORT:
				if (ci_otg_is_fsm_mode(ci))
					err = otg_a_alt_hnp_support(ci);
				break;
			default:
				goto delegate;
			}
		} else {
			goto delegate;
		}
		break;
	default:
delegate:
		if (req.wLength == 0)   /* no data phase */
			ci->ep0_dir = TX;

		spin_unlock(&ci->lock);
		err = ci->driver->setup(&ci->gadget, &req);
		spin_lock(&ci->lock);
		break;
	}

	if (err < 0) {
		spin_unlock(&ci->lock);
		if (usb_ep_set_halt(&hwep->ep))
			dev_err(ci->dev, "error: ep_set_halt\n");
		spin_lock(&ci->lock);
	}
}

/**
 * isr_tr_complete_handler: transaction complete interrupt handler
 * @ci: UDC descriptor
 *
 * This function handles traffic events
 */
static void isr_tr_complete_handler(struct ci_hdrc *ci)
__releases(ci->lock)
__acquires(ci->lock)
{
	unsigned i;
	int err;

	for (i = 0; i < ci->hw_ep_max; i++) {
		struct ci_hw_ep *hwep  = &ci->ci_hw_ep[i];

		if (hwep->ep.desc == NULL)
			continue;   /* not configured */

		if (hw_test_and_clear_complete(ci, i)) {
			err = isr_tr_complete_low(hwep);
			if (hwep->type == USB_ENDPOINT_XFER_CONTROL) {
				if (err > 0)   /* needs status phase */
					err = isr_setup_status_phase(ci);
				if (err < 0) {
					spin_unlock(&ci->lock);
					if (usb_ep_set_halt(&hwep->ep))
						dev_err(ci->dev,
							"error: ep_set_halt\n");
					spin_lock(&ci->lock);
				}
			}
		}

		/* Only handle setup packet below */
		if (i == 0 &&
			hw_test_and_clear(ci, OP_ENDPTSETUPSTAT, BIT(0)))
			isr_setup_packet_handler(ci);
	}
}

/******************************************************************************
 * ENDPT block
 *****************************************************************************/
/**
 * ep_enable: configure endpoint, making it usable
 *
 * Check usb_ep_enable() at "usb_gadget.h" for details
 */
static int ep_enable(struct usb_ep *ep,
		     const struct usb_endpoint_descriptor *desc)
{
	struct ci_hw_ep *hwep = container_of(ep, struct ci_hw_ep, ep);
	int retval = 0;
	unsigned long flags;
	u32 cap = 0;

	if (ep == NULL || desc == NULL)
		return -EINVAL;

	spin_lock_irqsave(hwep->lock, flags);

	/* only internal SW should enable ctrl endpts */

	if (!list_empty(&hwep->qh.queue)) {
		dev_warn(hwep->ci->dev, "enabling a non-empty endpoint!\n");
		spin_unlock_irqrestore(hwep->lock, flags);
		return -EBUSY;
	}

	hwep->ep.desc = desc;

	hwep->dir  = usb_endpoint_dir_in(desc) ? TX : RX;
	hwep->num  = usb_endpoint_num(desc);
	hwep->type = usb_endpoint_type(desc);

	hwep->ep.maxpacket = usb_endpoint_maxp(desc) & 0x07ff;
	hwep->ep.mult = QH_ISO_MULT(usb_endpoint_maxp(desc));

	if (hwep->type == USB_ENDPOINT_XFER_CONTROL)
		cap |= QH_IOS;

	cap |= QH_ZLT;
	cap |= (hwep->ep.maxpacket << __ffs(QH_MAX_PKT)) & QH_MAX_PKT;
	/*
	 * For ISO-TX, we set mult at QH as the largest value, and use
	 * MultO at TD as real mult value.
	 */
	if (hwep->type == USB_ENDPOINT_XFER_ISOC && hwep->dir == TX)
		cap |= 3 << __ffs(QH_MULT);

	hwep->qh.ptr->cap = cpu_to_le32(cap);

	hwep->qh.ptr->td.next |= cpu_to_le32(TD_TERMINATE);   /* needed? */

	if (hwep->num != 0 && hwep->type == USB_ENDPOINT_XFER_CONTROL) {
		dev_err(hwep->ci->dev, "Set control xfer at non-ep0\n");
		retval = -EINVAL;
	}

	/*
	 * Enable endpoints in the HW other than ep0 as ep0
	 * is always enabled
	 */
	if (hwep->num)
		retval |= hw_ep_enable(hwep->ci, hwep->num, hwep->dir,
				       hwep->type);

	spin_unlock_irqrestore(hwep->lock, flags);
	return retval;
}

/**
 * ep_disable: endpoint is no longer usable
 *
 * Check usb_ep_disable() at "usb_gadget.h" for details
 */
static int ep_disable(struct usb_ep *ep)
{
	struct ci_hw_ep *hwep = container_of(ep, struct ci_hw_ep, ep);
	int direction, retval = 0;
	unsigned long flags;

	if (ep == NULL)
		return -EINVAL;
	else if (hwep->ep.desc == NULL)
		return -EBUSY;

	spin_lock_irqsave(hwep->lock, flags);

	/* only internal SW should disable ctrl endpts */

	direction = hwep->dir;
	do {
		retval |= _ep_nuke(hwep);
		retval |= hw_ep_disable(hwep->ci, hwep->num, hwep->dir);

		if (hwep->type == USB_ENDPOINT_XFER_CONTROL)
			hwep->dir = (hwep->dir == TX) ? RX : TX;

	} while (hwep->dir != direction);

	hwep->ep.desc = NULL;

	spin_unlock_irqrestore(hwep->lock, flags);
	return retval;
}

/**
 * ep_alloc_request: allocate a request object to use with this endpoint
 *
 * Check usb_ep_alloc_request() at "usb_gadget.h" for details
 */
static struct usb_request *ep_alloc_request(struct usb_ep *ep, gfp_t gfp_flags)
{
	struct ci_hw_req *hwreq = NULL;

	if (ep == NULL)
		return NULL;

	hwreq = kzalloc(sizeof(struct ci_hw_req), gfp_flags);
	if (hwreq != NULL) {
		INIT_LIST_HEAD(&hwreq->queue);
		INIT_LIST_HEAD(&hwreq->tds);
	}

	return (hwreq == NULL) ? NULL : &hwreq->req;
}

/**
 * ep_free_request: frees a request object
 *
 * Check usb_ep_free_request() at "usb_gadget.h" for details
 */
static void ep_free_request(struct usb_ep *ep, struct usb_request *req)
{
	struct ci_hw_ep  *hwep  = container_of(ep,  struct ci_hw_ep, ep);
	struct ci_hw_req *hwreq = container_of(req, struct ci_hw_req, req);
	struct td_node *node, *tmpnode;
	unsigned long flags;

	if (ep == NULL || req == NULL) {
		return;
	} else if (!list_empty(&hwreq->queue)) {
		dev_err(hwep->ci->dev, "freeing queued request\n");
		return;
	}

	spin_lock_irqsave(hwep->lock, flags);

	list_for_each_entry_safe(node, tmpnode, &hwreq->tds, td) {
		dma_pool_free(hwep->td_pool, node->ptr, node->dma);
		list_del_init(&node->td);
		node->ptr = NULL;
		kfree(node);
	}

	kfree(hwreq);

	spin_unlock_irqrestore(hwep->lock, flags);
}

/**
 * ep_queue: queues (submits) an I/O request to an endpoint
 *
 * Check usb_ep_queue()* at usb_gadget.h" for details
 */
static int ep_queue(struct usb_ep *ep, struct usb_request *req,
		    gfp_t __maybe_unused gfp_flags)
{
	struct ci_hw_ep  *hwep  = container_of(ep,  struct ci_hw_ep, ep);
	int retval = 0;
	unsigned long flags;

	if (ep == NULL || req == NULL || hwep->ep.desc == NULL)
		return -EINVAL;

	spin_lock_irqsave(hwep->lock, flags);
	retval = _ep_queue(ep, req, gfp_flags);
	spin_unlock_irqrestore(hwep->lock, flags);
	return retval;
}

/**
 * ep_dequeue: dequeues (cancels, unlinks) an I/O request from an endpoint
 *
 * Check usb_ep_dequeue() at "usb_gadget.h" for details
 */
static int ep_dequeue(struct usb_ep *ep, struct usb_request *req)
{
	struct ci_hw_ep  *hwep  = container_of(ep,  struct ci_hw_ep, ep);
	struct ci_hw_req *hwreq = container_of(req, struct ci_hw_req, req);
	unsigned long flags;
	struct td_node *node, *tmpnode;

	if (ep == NULL || req == NULL || hwreq->req.status != -EALREADY ||
		hwep->ep.desc == NULL || list_empty(&hwreq->queue) ||
		list_empty(&hwep->qh.queue))
		return -EINVAL;

	spin_lock_irqsave(hwep->lock, flags);

	hw_ep_flush(hwep->ci, hwep->num, hwep->dir);

	list_for_each_entry_safe(node, tmpnode, &hwreq->tds, td) {
		dma_pool_free(hwep->td_pool, node->ptr, node->dma);
		list_del(&node->td);
		kfree(node);
	}

	/* pop request */
	list_del_init(&hwreq->queue);

	usb_gadget_unmap_request(&hwep->ci->gadget, req, hwep->dir);

	req->status = -ECONNRESET;

	if (hwreq->req.complete != NULL) {
		spin_unlock(hwep->lock);
		usb_gadget_giveback_request(&hwep->ep, &hwreq->req);
		spin_lock(hwep->lock);
	}

	spin_unlock_irqrestore(hwep->lock, flags);
	return 0;
}

/**
 * ep_set_halt: sets the endpoint halt feature
 *
 * Check usb_ep_set_halt() at "usb_gadget.h" for details
 */
static int ep_set_halt(struct usb_ep *ep, int value)
{
	struct ci_hw_ep *hwep = container_of(ep, struct ci_hw_ep, ep);
	int direction, retval = 0;
	unsigned long flags;

	if (ep == NULL || hwep->ep.desc == NULL)
		return -EINVAL;

	if (usb_endpoint_xfer_isoc(hwep->ep.desc))
		return -EOPNOTSUPP;

	spin_lock_irqsave(hwep->lock, flags);

#ifndef STALL_IN
	/* g_file_storage MS compliant but g_zero fails chapter 9 compliance */
	if (value && hwep->type == USB_ENDPOINT_XFER_BULK && hwep->dir == TX &&
	    !list_empty(&hwep->qh.queue)) {
		spin_unlock_irqrestore(hwep->lock, flags);
		return -EAGAIN;
	}
#endif

	direction = hwep->dir;
	do {
		retval |= hw_ep_set_halt(hwep->ci, hwep->num, hwep->dir, value);

		if (!value)
			hwep->wedge = 0;

		if (hwep->type == USB_ENDPOINT_XFER_CONTROL)
			hwep->dir = (hwep->dir == TX) ? RX : TX;

	} while (hwep->dir != direction);

	spin_unlock_irqrestore(hwep->lock, flags);
	return retval;
}

/**
 * ep_set_wedge: sets the halt feature and ignores clear requests
 *
 * Check usb_ep_set_wedge() at "usb_gadget.h" for details
 */
static int ep_set_wedge(struct usb_ep *ep)
{
	struct ci_hw_ep *hwep = container_of(ep, struct ci_hw_ep, ep);
	unsigned long flags;

	if (ep == NULL || hwep->ep.desc == NULL)
		return -EINVAL;

	spin_lock_irqsave(hwep->lock, flags);
	hwep->wedge = 1;
	spin_unlock_irqrestore(hwep->lock, flags);

	return usb_ep_set_halt(ep);
}

/**
 * ep_fifo_flush: flushes contents of a fifo
 *
 * Check usb_ep_fifo_flush() at "usb_gadget.h" for details
 */
static void ep_fifo_flush(struct usb_ep *ep)
{
	struct ci_hw_ep *hwep = container_of(ep, struct ci_hw_ep, ep);
	unsigned long flags;

	if (ep == NULL) {
		dev_err(hwep->ci->dev, "%02X: -EINVAL\n", _usb_addr(hwep));
		return;
	}

	spin_lock_irqsave(hwep->lock, flags);

	hw_ep_flush(hwep->ci, hwep->num, hwep->dir);

	spin_unlock_irqrestore(hwep->lock, flags);
}

/**
 * Endpoint-specific part of the API to the USB controller hardware
 * Check "usb_gadget.h" for details
 */
static const struct usb_ep_ops usb_ep_ops = {
	.enable	       = ep_enable,
	.disable       = ep_disable,
	.alloc_request = ep_alloc_request,
	.free_request  = ep_free_request,
	.queue	       = ep_queue,
	.dequeue       = ep_dequeue,
	.set_halt      = ep_set_halt,
	.set_wedge     = ep_set_wedge,
	.fifo_flush    = ep_fifo_flush,
};

/******************************************************************************
 * GADGET block
 *****************************************************************************/
static int ci_udc_vbus_session(struct usb_gadget *_gadget, int is_active)
{
	struct ci_hdrc *ci = container_of(_gadget, struct ci_hdrc, gadget);
	unsigned long flags;
	int gadget_ready = 0;

	spin_lock_irqsave(&ci->lock, flags);
	ci->vbus_active = is_active;
	if (ci->driver)
		gadget_ready = 1;
	spin_unlock_irqrestore(&ci->lock, flags);

	if (gadget_ready) {
		if (is_active) {
			pm_runtime_get_sync(&_gadget->dev);
			hw_device_reset(ci);
			hw_device_state(ci, ci->ep0out->qh.dma);
			usb_gadget_set_state(_gadget, USB_STATE_POWERED);
			usb_udc_vbus_handler(_gadget, true);
		} else {
			usb_udc_vbus_handler(_gadget, false);
			if (ci->driver)
				ci->driver->disconnect(&ci->gadget);
			hw_device_state(ci, 0);
			if (ci->platdata->notify_event)
				ci->platdata->notify_event(ci,
				CI_HDRC_CONTROLLER_STOPPED_EVENT);
			_gadget_stop_activity(&ci->gadget);
			pm_runtime_put_sync(&_gadget->dev);
			usb_gadget_set_state(_gadget, USB_STATE_NOTATTACHED);
		}
	}

	return 0;
}

static int ci_udc_wakeup(struct usb_gadget *_gadget)
{
	struct ci_hdrc *ci = container_of(_gadget, struct ci_hdrc, gadget);
	unsigned long flags;
	int ret = 0;

	spin_lock_irqsave(&ci->lock, flags);
	if (!ci->remote_wakeup) {
		ret = -EOPNOTSUPP;
		goto out;
	}
	if (!hw_read(ci, OP_PORTSC, PORTSC_SUSP)) {
		ret = -EINVAL;
		goto out;
	}
	hw_write(ci, OP_PORTSC, PORTSC_FPR, PORTSC_FPR);
out:
	spin_unlock_irqrestore(&ci->lock, flags);
	return ret;
}

static int ci_udc_vbus_draw(struct usb_gadget *_gadget, unsigned ma)
{
	struct ci_hdrc *ci = container_of(_gadget, struct ci_hdrc, gadget);

	if (ci->usb_phy)
		return usb_phy_set_power(ci->usb_phy, ma);
	return -ENOTSUPP;
}

static int ci_udc_selfpowered(struct usb_gadget *_gadget, int is_on)
{
	struct ci_hdrc *ci = container_of(_gadget, struct ci_hdrc, gadget);
	struct ci_hw_ep *hwep = ci->ep0in;
	unsigned long flags;

	spin_lock_irqsave(hwep->lock, flags);
	_gadget->is_selfpowered = (is_on != 0);
	spin_unlock_irqrestore(hwep->lock, flags);

	return 0;
}

/* Change Data+ pullup status
 * this func is used by usb_gadget_connect/disconnet
 */
static int ci_udc_pullup(struct usb_gadget *_gadget, int is_on)
{
	struct ci_hdrc *ci = container_of(_gadget, struct ci_hdrc, gadget);

	/* Data+ pullup controlled by OTG state machine in OTG fsm mode */
	if (ci_otg_is_fsm_mode(ci))
		return 0;

	pm_runtime_get_sync(&ci->gadget.dev);
	if (is_on)
		hw_write(ci, OP_USBCMD, USBCMD_RS, USBCMD_RS);
	else
		hw_write(ci, OP_USBCMD, USBCMD_RS, 0);
	pm_runtime_put_sync(&ci->gadget.dev);

	return 0;
}

static int ci_udc_start(struct usb_gadget *gadget,
			 struct usb_gadget_driver *driver);
static int ci_udc_stop(struct usb_gadget *gadget);
/**
 * Device operations part of the API to the USB controller hardware,
 * which don't involve endpoints (or i/o)
 * Check  "usb_gadget.h" for details
 */
static const struct usb_gadget_ops usb_gadget_ops = {
	.vbus_session	= ci_udc_vbus_session,
	.wakeup		= ci_udc_wakeup,
	.set_selfpowered	= ci_udc_selfpowered,
	.pullup		= ci_udc_pullup,
	.vbus_draw	= ci_udc_vbus_draw,
	.udc_start	= ci_udc_start,
	.udc_stop	= ci_udc_stop,
};

static int init_eps(struct ci_hdrc *ci)
{
	int retval = 0, i, j;

	for (i = 0; i < ci->hw_ep_max/2; i++)
		for (j = RX; j <= TX; j++) {
			int k = i + j * ci->hw_ep_max/2;
			struct ci_hw_ep *hwep = &ci->ci_hw_ep[k];

			scnprintf(hwep->name, sizeof(hwep->name), "ep%i%s", i,
					(j == TX)  ? "in" : "out");

			hwep->ci          = ci;
			hwep->lock         = &ci->lock;
			hwep->td_pool      = ci->td_pool;

			hwep->ep.name      = hwep->name;
			hwep->ep.ops       = &usb_ep_ops;
			/*
			 * for ep0: maxP defined in desc, for other
			 * eps, maxP is set by epautoconfig() called
			 * by gadget layer
			 */
			usb_ep_set_maxpacket_limit(&hwep->ep, (unsigned short)~0);

			INIT_LIST_HEAD(&hwep->qh.queue);
			hwep->qh.ptr = dma_pool_alloc(ci->qh_pool, GFP_KERNEL,
						     &hwep->qh.dma);
			if (hwep->qh.ptr == NULL)
				retval = -ENOMEM;
			else
				memset(hwep->qh.ptr, 0, sizeof(*hwep->qh.ptr));

			/*
			 * set up shorthands for ep0 out and in endpoints,
			 * don't add to gadget's ep_list
			 */
			if (i == 0) {
				if (j == RX)
					ci->ep0out = hwep;
				else
					ci->ep0in = hwep;

				usb_ep_set_maxpacket_limit(&hwep->ep, CTRL_PAYLOAD_MAX);
				continue;
			}

			list_add_tail(&hwep->ep.ep_list, &ci->gadget.ep_list);
		}

	return retval;
}

static void destroy_eps(struct ci_hdrc *ci)
{
	int i;

	for (i = 0; i < ci->hw_ep_max; i++) {
		struct ci_hw_ep *hwep = &ci->ci_hw_ep[i];

		if (hwep->pending_td)
			free_pending_td(hwep);
		dma_pool_free(ci->qh_pool, hwep->qh.ptr, hwep->qh.dma);
	}
}

/**
 * ci_udc_start: register a gadget driver
 * @gadget: our gadget
 * @driver: the driver being registered
 *
 * Interrupts are enabled here.
 */
static int ci_udc_start(struct usb_gadget *gadget,
			 struct usb_gadget_driver *driver)
{
	struct ci_hdrc *ci = container_of(gadget, struct ci_hdrc, gadget);
	unsigned long flags;
	int retval = -ENOMEM;

	if (driver->disconnect == NULL)
		return -EINVAL;


	ci->ep0out->ep.desc = &ctrl_endpt_out_desc;
	retval = usb_ep_enable(&ci->ep0out->ep);
	if (retval)
		return retval;

	ci->ep0in->ep.desc = &ctrl_endpt_in_desc;
	retval = usb_ep_enable(&ci->ep0in->ep);
	if (retval)
		return retval;

	ci->driver = driver;

	/* Start otg fsm for B-device */
	if (ci_otg_is_fsm_mode(ci) && ci->fsm.id) {
		ci_hdrc_otg_fsm_start(ci);
		return retval;
	}

	pm_runtime_get_sync(&ci->gadget.dev);
	if (ci->vbus_active) {
		spin_lock_irqsave(&ci->lock, flags);
		hw_device_reset(ci);
	} else {
		usb_udc_vbus_handler(&ci->gadget, false);
		pm_runtime_put_sync(&ci->gadget.dev);
		return retval;
	}

	retval = hw_device_state(ci, ci->ep0out->qh.dma);
	spin_unlock_irqrestore(&ci->lock, flags);
	if (retval)
		pm_runtime_put_sync(&ci->gadget.dev);

	return retval;
}

/**
 * ci_udc_stop: unregister a gadget driver
 */
static int ci_udc_stop(struct usb_gadget *gadget)
{
	struct ci_hdrc *ci = container_of(gadget, struct ci_hdrc, gadget);
	unsigned long flags;

	spin_lock_irqsave(&ci->lock, flags);

	if (ci->vbus_active) {
		hw_device_state(ci, 0);
		if (ci->platdata->notify_event)
			ci->platdata->notify_event(ci,
			CI_HDRC_CONTROLLER_STOPPED_EVENT);
		spin_unlock_irqrestore(&ci->lock, flags);
		_gadget_stop_activity(&ci->gadget);
		spin_lock_irqsave(&ci->lock, flags);
		pm_runtime_put(&ci->gadget.dev);
	}

	ci->driver = NULL;
	spin_unlock_irqrestore(&ci->lock, flags);

	return 0;
}

/******************************************************************************
 * BUS block
 *****************************************************************************/
/**
 * udc_irq: ci interrupt handler
 *
 * This function returns IRQ_HANDLED if the IRQ has been handled
 * It locks access to registers
 */
static irqreturn_t udc_irq(struct ci_hdrc *ci)
{
	irqreturn_t retval;
	u32 intr;

	if (ci == NULL)
		return IRQ_HANDLED;

	spin_lock(&ci->lock);

	if (ci->platdata->flags & CI_HDRC_REGS_SHARED) {
		if (hw_read(ci, OP_USBMODE, USBMODE_CM) !=
				USBMODE_CM_DC) {
			spin_unlock(&ci->lock);
			return IRQ_NONE;
		}
	}
	intr = hw_test_and_clear_intr_active(ci);

	if (intr) {
		/* order defines priority - do NOT change it */
		if (USBi_URI & intr)
			isr_reset_handler(ci);

		if (USBi_PCI & intr) {
			ci->gadget.speed = hw_port_is_high_speed(ci) ?
				USB_SPEED_HIGH : USB_SPEED_FULL;
			if (ci->suspended && ci->driver->resume) {
				spin_unlock(&ci->lock);
				ci->driver->resume(&ci->gadget);
				spin_lock(&ci->lock);
				ci->suspended = 0;
			}
		}

		if (USBi_UI  & intr)
			isr_tr_complete_handler(ci);

		if (USBi_SLI & intr) {
			if (ci->gadget.speed != USB_SPEED_UNKNOWN &&
			    ci->driver->suspend) {
				ci->suspended = 1;
				spin_unlock(&ci->lock);
				ci->driver->suspend(&ci->gadget);
				usb_gadget_set_state(&ci->gadget,
						USB_STATE_SUSPENDED);
				spin_lock(&ci->lock);
			}
		}
		retval = IRQ_HANDLED;
	} else {
		retval = IRQ_NONE;
	}
	spin_unlock(&ci->lock);

	return retval;
}

/**
 * udc_start: initialize gadget role
 * @ci: chipidea controller
 */
static int udc_start(struct ci_hdrc *ci)
{
	struct device *dev = ci->dev;
	int retval = 0;

	spin_lock_init(&ci->lock);

	ci->gadget.ops          = &usb_gadget_ops;
	ci->gadget.speed        = USB_SPEED_UNKNOWN;
	ci->gadget.max_speed    = USB_SPEED_HIGH;
	ci->gadget.is_otg       = ci->is_otg ? 1 : 0;
	ci->gadget.name         = ci->platdata->name;

	INIT_LIST_HEAD(&ci->gadget.ep_list);

	/* alloc resources */
	ci->qh_pool = dma_pool_create("ci_hw_qh", dev,
				       sizeof(struct ci_hw_qh),
				       64, CI_HDRC_PAGE_SIZE);
	if (ci->qh_pool == NULL)
		return -ENOMEM;

	ci->td_pool = dma_pool_create("ci_hw_td", dev,
				       sizeof(struct ci_hw_td),
				       64, CI_HDRC_PAGE_SIZE);
	if (ci->td_pool == NULL) {
		retval = -ENOMEM;
		goto free_qh_pool;
	}

	retval = init_eps(ci);
	if (retval)
		goto free_pools;

	ci->gadget.ep0 = &ci->ep0in->ep;

	retval = usb_add_gadget_udc(dev, &ci->gadget);
	if (retval)
		goto destroy_eps;

	pm_runtime_no_callbacks(&ci->gadget.dev);
	pm_runtime_enable(&ci->gadget.dev);

	return retval;

destroy_eps:
	destroy_eps(ci);
free_pools:
	dma_pool_destroy(ci->td_pool);
free_qh_pool:
	dma_pool_destroy(ci->qh_pool);
	return retval;
}

/**
 * ci_hdrc_gadget_destroy: parent remove must call this to remove UDC
 *
 * No interrupts active, the IRQ has been released
 */
void ci_hdrc_gadget_destroy(struct ci_hdrc *ci)
{
	if (!ci->roles[CI_ROLE_GADGET])
		return;

	usb_del_gadget_udc(&ci->gadget);

	destroy_eps(ci);

	dma_pool_destroy(ci->td_pool);
	dma_pool_destroy(ci->qh_pool);
}

static int udc_id_switch_for_device(struct ci_hdrc *ci)
{
	if (ci->is_otg)
		/* Clear and enable BSV irq */
		hw_write_otgsc(ci, OTGSC_BSVIS | OTGSC_BSVIE,
					OTGSC_BSVIS | OTGSC_BSVIE);

	return 0;
}

static void udc_id_switch_for_host(struct ci_hdrc *ci)
{
	/*
	 * host doesn't care B_SESSION_VALID event
	 * so clear and disbale BSV irq
	 */
	if (ci->is_otg)
		hw_write_otgsc(ci, OTGSC_BSVIE | OTGSC_BSVIS, OTGSC_BSVIS);
}

/**
 * ci_hdrc_gadget_init - initialize device related bits
 * ci: the controller
 *
 * This function initializes the gadget, if the device is "device capable".
 */
int ci_hdrc_gadget_init(struct ci_hdrc *ci)
{
	struct ci_role_driver *rdrv;

	if (!hw_read(ci, CAP_DCCPARAMS, DCCPARAMS_DC))
		return -ENXIO;

	rdrv = devm_kzalloc(ci->dev, sizeof(struct ci_role_driver), GFP_KERNEL);
	if (!rdrv)
		return -ENOMEM;

	rdrv->start	= udc_id_switch_for_device;
	rdrv->stop	= udc_id_switch_for_host;
	rdrv->irq	= udc_irq;
	rdrv->name	= "gadget";
	ci->roles[CI_ROLE_GADGET] = rdrv;

	return udc_start(ci);
}<|MERGE_RESOLUTION|>--- conflicted
+++ resolved
@@ -559,14 +559,9 @@
 		if ((TD_STATUS_ACTIVE & tmptoken) != 0) {
 			int n = hw_ep_bit(hwep->num, hwep->dir);
 
-<<<<<<< HEAD
-			if (!hw_read(ci, OP_ENDPTSTAT, BIT(n)))
-				reprime_dtd(ci, hwep, node);
-=======
 			if (ci->rev == CI_REVISION_24)
 				if (!hw_read(ci, OP_ENDPTSTAT, BIT(n)))
 					reprime_dtd(ci, hwep, node);
->>>>>>> b953c0d2
 			hwreq->req.status = -EALREADY;
 			return -EBUSY;
 		}
