Device tree binding vendor prefix registry.  Keep list in alphabetical order.

This isn't an exhaustive list, but you should add new prefixes to it before
using them to avoid name-space collisions.

abilis	Abilis Systems
abcn	Abracon Corporation
active-semi	Active-Semi International Inc
ad	Avionic Design GmbH
adapteva	Adapteva, Inc.
adh	AD Holdings Plc.
adi	Analog Devices, Inc.
aeroflexgaisler	Aeroflex Gaisler AB
al	Annapurna Labs
allwinner	Allwinner Technology Co., Ltd.
alphascale	AlphaScale Integrated Circuits Systems, Inc.
altr	Altera Corp.
amcc	Applied Micro Circuits Corporation (APM, formally AMCC)
amd	Advanced Micro Devices (AMD), Inc.
amlogic	Amlogic, Inc.
ampire	Ampire Co., Ltd.
ams	AMS AG
amstaos	AMS-Taos Inc.
apm	Applied Micro Circuits Corporation (APM)
aptina	Aptina Imaging
arasan	Arasan Chip Systems
arm	ARM Ltd.
armadeus	ARMadeus Systems SARL
artesyn	Artesyn Embedded Technologies Inc.
asahi-kasei	Asahi Kasei Corp.
atmel	Atmel Corporation
auo	AU Optronics Corporation
avago	Avago Technologies
avic	Shanghai AVIC Optoelectronics Co., Ltd.
axis	Axis Communications AB
bosch	Bosch Sensortec GmbH
brcm	Broadcom Corporation
buffalo	Buffalo, Inc.
calxeda	Calxeda
capella	Capella Microsystems, Inc
cavium	Cavium, Inc.
cdns	Cadence Design Systems Inc.
ceva	Ceva, Inc.
chipidea	Chipidea, Inc
chipone		ChipOne
chipspark	ChipSPARK
chrp	Common Hardware Reference Platform
chunghwa	Chunghwa Picture Tubes Ltd.
ciaa	Computadora Industrial Abierta Argentina
cirrus	Cirrus Logic, Inc.
cloudengines	Cloud Engines, Inc.
cnm	Chips&Media, Inc.
cnxt	Conexant Systems, Inc.
cortina	Cortina Systems, Inc.
cosmic	Cosmic Circuits
crystalfontz	Crystalfontz America, Inc.
cubietech	Cubietech, Ltd.
cypress	Cypress Semiconductor Corporation
dallas	Maxim Integrated Products (formerly Dallas Semiconductor)
davicom	DAVICOM Semiconductor, Inc.
delta	Delta Electronics, Inc.
denx	Denx Software Engineering
digi	Digi International Inc.
digilent	Diglent, Inc.
dlg	Dialog Semiconductor
dlink	D-Link Corporation
dmo	Data Modul AG
ea	Embedded Artists AB
ebv	EBV Elektronik
edt	Emerging Display Technologies
elan	Elan Microelectronic Corp.
emmicro	EM Microelectronic
energymicro	Silicon Laboratories (formerly Energy Micro AS)
epcos	EPCOS AG
epfl	Ecole Polytechnique Fédérale de Lausanne
epson	Seiko Epson Corp.
est	ESTeem Wireless Modems
ettus	NI Ettus Research
eukrea  Eukréa Electromatique
everest	Everest Semiconductor Co. Ltd.
everspin	Everspin Technologies, Inc.
excito	Excito
fcs	Fairchild Semiconductor
firefly	Firefly
focaltech	FocalTech Systems Co.,Ltd
fsl	Freescale Semiconductor
GEFanuc	GE Fanuc Intelligent Platforms Embedded Systems, Inc.
gef	GE Fanuc Intelligent Platforms Embedded Systems, Inc.
geniatech	Geniatech, Inc.
giantplus	Giantplus Technology Co., Ltd.
globalscale	Globalscale Technologies, Inc.
gmt	Global Mixed-mode Technology, Inc.
goodix	Shenzhen Huiding Technology Co., Ltd.
google	Google, Inc.
grinn	Grinn
gumstix	Gumstix, Inc.
gw	Gateworks Corporation
hannstar	HannStar Display Corporation
haoyu	Haoyu Microelectronic Co. Ltd.
hardkernel	Hardkernel Co., Ltd
himax	Himax Technologies, Inc.
hisilicon	Hisilicon Limited.
hit	Hitachi Ltd.
hitex	Hitex Development Tools
holt	Holt Integrated Circuits, Inc.
honeywell	Honeywell
hp	Hewlett Packard
i2se	I2SE GmbH
ibm	International Business Machines (IBM)
idt	Integrated Device Technologies, Inc.
iom	Iomega Corporation
img	Imagination Technologies Ltd.
ingenic	Ingenic Semiconductor
innolux	Innolux Corporation
intel	Intel Corporation
intercontrol	Inter Control Group
invensense	InvenSense Inc.
isee	ISEE 2007 S.L.
isil	Intersil
jedec	JEDEC Solid State Technology Association
karo	Ka-Ro electronics GmbH
keymile	Keymile GmbH
kinetic Kinetic Technologies
lacie	LaCie
lantiq	Lantiq Semiconductor
lenovo	Lenovo Group Ltd.
lg	LG Corporation
linux	Linux-specific binding
lsi	LSI Corp. (LSI Logic)
lltc	Linear Technology Corporation
marvell	Marvell Technology Group Ltd.
maxim	Maxim Integrated Products
mediatek	MediaTek Inc.
melexis	Melexis N.V.
merrii	Merrii Technology Co., Ltd.
micrel	Micrel Inc.
microchip	Microchip Technology Inc.
micron	Micron Technology Inc.
minix	MINIX Technology Ltd.
mitsubishi	Mitsubishi Electric Corporation
mosaixtech	Mosaix Technologies, Inc.
moxa	Moxa
mpl	MPL AG
msi	Micro-Star International Co. Ltd.
mti	Imagination Technologies Ltd. (formerly MIPS Technologies Inc.)
mundoreader	Mundo Reader S.L.
murata	Murata Manufacturing Co., Ltd.
mxicy	Macronix International Co., Ltd.
national	National Semiconductor
nec	NEC LCD Technologies, Ltd.
neonode		Neonode Inc.
netgear	NETGEAR
netlogic	Broadcom Corporation (formerly NetLogic Microsystems)
netxeon		Shenzhen Netxeon Technology CO., LTD
newhaven	Newhaven Display International
nintendo	Nintendo
nokia	Nokia
nuvoton	Nuvoton Technology Corporation
nvidia	NVIDIA
nxp	NXP Semiconductors
okaya	Okaya Electric America, Inc.
onnn	ON Semiconductor Corp.
opencores	OpenCores.org
option	Option NV
ortustech	Ortus Technology Co., Ltd.
ovti	OmniVision Technologies
panasonic	Panasonic Corporation
parade	Parade Technologies Inc.
pericom	Pericom Technology Inc.
phytec	PHYTEC Messtechnik GmbH
picochip	Picochip Ltd
plathome	Plat'Home Co., Ltd.
pixcir  PIXCIR MICROELECTRONICS Co., Ltd
pulsedlight	PulsedLight, Inc
powervr	PowerVR (deprecated, use img)
qca	Qualcomm Atheros, Inc.
qcom	Qualcomm Technologies, Inc
qemu	QEMU, a generic and open source machine emulator and virtualizer
qi	Qi Hardware
qnap	QNAP Systems, Inc.
radxa	Radxa
raidsonic	RaidSonic Technology GmbH
ralink	Mediatek/Ralink Technology Corp.
ramtron	Ramtron International
raspberrypi	Raspberry Pi Foundation
realtek Realtek Semiconductor Corp.
renesas	Renesas Electronics Corporation
richtek	Richtek Technology Corporation
ricoh	Ricoh Co. Ltd.
rockchip	Fuzhou Rockchip Electronics Co., Ltd
samsung	Samsung Semiconductor
sandisk	Sandisk Corporation
sbs	Smart Battery System
schindler	Schindler
seagate	Seagate Technology PLC
semtech	Semtech Corporation
<<<<<<< HEAD
sgx	SGX Sensortech
=======
>>>>>>> e60e063c
sharp	Sharp Corporation
sil	Silicon Image
silabs	Silicon Laboratories
siliconmitus	Silicon Mitus, Inc.
simtek
sii	Seiko Instruments, Inc.
silergy	Silergy Corp.
sirf	SiRF Technology, Inc.
sitronix	Sitronix Technology Corporation
skyworks	Skyworks Solutions, Inc.
smsc	Standard Microsystems Corporation
snps	Synopsys, Inc.
socionext	Socionext Inc.
solidrun	SolidRun
solomon        Solomon Systech Limited
sony	Sony Corporation
spansion	Spansion Inc.
sprd	Spreadtrum Communications Inc.
st	STMicroelectronics
ste	ST-Ericsson
stericsson	ST-Ericsson
synology	Synology, Inc.
tbs	TBS Technologies
tcl	Toby Churchill Ltd.
thine	THine Electronics, Inc.
ti	Texas Instruments
tlm	Trusted Logic Mobility
toradex	Toradex AG
toshiba	Toshiba Corporation
toumaz	Toumaz
tplink	TP-LINK Technologies Co., Ltd.
truly	Truly Semiconductors Limited
upisemi	uPI Semiconductor Corp.
usi	Universal Scientific Industrial Co., Ltd.
v3	V3 Semiconductor
variscite	Variscite Ltd.
via	VIA Technologies, Inc.
virtio	Virtual I/O Device Specification, developed by the OASIS consortium
voipac	Voipac Technologies s.r.o.
wexler	Wexler
winbond Winbond Electronics corp.
wlf	Wolfson Microelectronics
wm	Wondermedia Technologies, Inc.
x-powers	X-Powers
xes	Extreme Engineering Solutions (X-ES)
xillybus	Xillybus Ltd.
xlnx	Xilinx
zyxel	ZyXEL Communications Corp.
zarlink	Zarlink Semiconductor
zii	Zodiac Inflight Innovations
zte	ZTE Corp.<|MERGE_RESOLUTION|>--- conflicted
+++ resolved
@@ -194,10 +194,7 @@
 schindler	Schindler
 seagate	Seagate Technology PLC
 semtech	Semtech Corporation
-<<<<<<< HEAD
 sgx	SGX Sensortech
-=======
->>>>>>> e60e063c
 sharp	Sharp Corporation
 sil	Silicon Image
 silabs	Silicon Laboratories
