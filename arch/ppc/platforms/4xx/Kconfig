config 4xx
	bool
	depends on 40x || 44x
	default y

config WANT_EARLY_SERIAL
	bool
	select SERIAL_8250
	default n

config XILINX_ML5XX
	bool
	default n

menu "IBM 4xx options"
	depends on 4xx

choice
	prompt "Machine Type"
	depends on 40x
	default WALNUT

config BUBINGA
	bool "Bubinga"
	select WANT_EARLY_SERIAL
	help
	  This option enables support for the IBM 405EP evaluation board.

config CPCI405
	bool "CPCI405"
	help
	  This option enables support for the CPCI405 board.

config EP405
	bool "EP405/EP405PC"
	select EMBEDDEDBOOT
	help
	  This option enables support for the EP405/EP405PC boards.

config REDWOOD_5
	bool "Redwood-5"
	help
	  This option enables support for the IBM STB04 evaluation board.

config REDWOOD_6
	bool "Redwood-6"
	help
	  This option enables support for the IBM STBx25xx evaluation board.

config SYCAMORE
	bool "Sycamore"
	help
	  This option enables support for the IBM PPC405GPr evaluation board.

config WALNUT
	bool "Walnut"
	help
	  This option enables support for the IBM PPC405GP evaluation board.

config XILINX_ML300
	bool "Xilinx-ML300"
	select XILINX_VIRTEX_II_PRO
	select EMBEDDEDBOOT
	help
	  This option enables support for the Xilinx ML300 evaluation board.

config XILINX_XUPV2P
	bool "Xilinx-XUPV2P"
	select XILINX_VIRTEX_II_PRO
	select EMBEDDEDBOOT
	help
	  This option enables support for the Xilinx University Program (XUP) Virtex 2 Pro board.

config XILINX_ML403
	bool "Xilinx-ML403"
	select XILINX_VIRTEX_4_FX
	select EMBEDDEDBOOT
	help
	  This option enables support for the Xilinx ML403 evaluation board.

config XILINX_ML41x
	bool "Xilinx-ML41x"
	select XILINX_VIRTEX_4_FX
	select EMBEDDEDBOOT
	help
	  This option enables support for the Xilinx ML410/411 evaluation boards.

endchoice

choice
	prompt "Machine Type"
	depends on 44x
	default EBONY

config BAMBOO
	bool "Bamboo"
	select WANT_EARLY_SERIAL
	help
	  This option enables support for the IBM PPC440EP evaluation board.

config EBONY
	bool "Ebony"
	select WANT_EARLY_SERIAL
	help
	  This option enables support for the IBM PPC440GP evaluation board.

config LUAN
	bool "Luan"
	select WANT_EARLY_SERIAL
	help
	  This option enables support for the IBM PPC440SP evaluation board.

config YUCCA
	bool "Yucca"
	select WANT_EARLY_SERIAL
	help
	  This option enables support for the AMCC PPC440SPe evaluation board.

config OCOTEA
	bool "Ocotea"
	select WANT_EARLY_SERIAL
	help
	  This option enables support for the IBM PPC440GX evaluation board.

config TAISHAN
	bool "Taishan"
	select WANT_EARLY_SERIAL
	help
	  This option enables support for the AMCC PPC440GX evaluation board.

config XILINX_ML507
	bool "Xilinx-ML507 Board"
	select XILINX_ML5XX
	help
	  This option enables support for the Xilinx ML507 board.

config XILINX_ML5E
	bool "Xilinx-ML5 PPC440 Emulation Board"
	select XILINX_ML5XX
	help
	  This option enables support for the Xilinx ML5 PPC440 emulation
	  board.  This configuration runs a soft-core PPC440 on a Virtex4 LX200
	  part in combination with a ML410 motherboard.
	  Use only for PPC440 evaluation purposes. This is not an official
	  board.

config XILINX_DISABLE_44x_CACHE
	depends on XILINX_ML5E
	bool "Disable PPC440 caches"
	help
	  This option allows to disable the caches on the PPC440. Some early
	  PPC440 soft-cores do not work with caches enabled. If you have any
	  problems running the ML5, try using this option.

endchoice

config EP405PC
	bool "EP405PC Support"
	depends on EP405


# It's often necessary to know the specific 4xx processor type.
# Fortunately, it is implied (so far) from the board type, so we
# don't need to ask more redundant questions.
config NP405H
	bool
	depends on ASH
	default y

config 440EP
	bool
	depends on BAMBOO
	select PPC_FPU
	default y

config 440GP
	bool
	depends on EBONY
	default y

config 440GX
	bool
	depends on OCOTEA || TAISHAN
	default y

config 440SP
	bool
	depends on LUAN
	default y

config 440SPE
	bool
	depends on YUCCA
	default y

config 440
	bool
	depends on 440GP || 440SP || 440SPE || 440EP
	default y

config 440A
	bool
	depends on 440GX
	default y

config IBM440EP_ERR42
	bool
	depends on 440EP
	default y

# All 405-based cores up until the 405GPR and 405EP have this errata.
config IBM405_ERR77
	bool
	depends on 40x && !403GCX && !405GPR && !405EP
	default y

# All 40x-based cores, up until the 405GPR and 405EP have this errata.
config IBM405_ERR51
	bool
	depends on 40x && !405GPR && !405EP
	default y

config BOOKE
	bool
	depends on 44x
	default y

config IBM_OCP
	bool
	depends on ASH || BAMBOO || BUBINGA || CPCI405 || EBONY || EP405 || LUAN || YUCCA || OCOTEA || REDWOOD_5 || REDWOOD_6 || SYCAMORE || TAISHAN || WALNUT
	default y

config IBM_EMAC4
	bool
	depends on 440GX || 440SP || 440SPE
	default y

config BIOS_FIXUP
	bool
	depends on BUBINGA || EP405 || SYCAMORE || WALNUT || CPCI405
	default y

# OAK doesn't exist but wanted to keep this around for any future 403GCX boards
config 403GCX
	bool
	depends on OAK
	default y

config 405EP
	bool
	depends on BUBINGA
	default y

config 405GP
	bool
	depends on CPCI405 || EP405 || WALNUT
	default y

config 405GPR
	bool
	depends on SYCAMORE
	default y

config XILINX_VIRTEX_II_PRO
	bool
	select XILINX_VIRTEX

# The XILINX_ML5E actually is running a soft-core PPC440 on a Virtex-4 LX200
# chip. However, as "real" Virtex-5 boards become available, we can still use
# this definition and extend the 'depends' list with the new board names.
#
# Update 07/05/22: Added XILINX_ML507    (wgr)
config XILINX_VIRTEX_5_FX
	bool
	depends on XILINX_ML5E || XILINX_ML507
	default y

config XILINX_VIRTEX_4_FX
	bool
	select XILINX_VIRTEX

config XILINX_VIRTEX
	bool
<<<<<<< HEAD
	depends on XILINX_VIRTEX_II_PRO || XILINX_VIRTEX_4_FX || XILINX_VIRTEX_5_FX
	default y
=======
	select XILINX_DRIVERS
>>>>>>> 11860dd0

config STB03xxx
	bool
	depends on REDWOOD_5 || REDWOOD_6
	default y

config EMBEDDEDBOOT
	bool
	depends on EP405 || XILINX_ML300 || XILINX_ML403 || XILINX_ML5E
	default y

config IBM_OPENBIOS
	bool
	depends on ASH || REDWOOD_5 || REDWOOD_6
	default y

config PPC4xx_DMA
	bool "PPC4xx DMA controller support"
	depends on 4xx

config PPC4xx_EDMA
	bool
	depends on !STB03xxx && PPC4xx_DMA
	default y

config PPC_GEN550
	bool
	depends on 4xx
	default y

choice
	prompt "TTYS0 device and default console"
	depends on 40x || 44x
	default UART0_TTYS0

config UART0_TTYS0
	bool "UART0"

config UART0_TTYS1
	bool "UART1"

endchoice

config SERIAL_SICC
	bool "SICC Serial port support"
	depends on STB03xxx

config UART1_DFLT_CONSOLE
	bool
	depends on SERIAL_SICC && UART0_TTYS1
	default y

config SERIAL_SICC_CONSOLE
	bool
	depends on SERIAL_SICC && UART0_TTYS1
	default y
endmenu<|MERGE_RESOLUTION|>--- conflicted
+++ resolved
@@ -281,12 +281,7 @@
 
 config XILINX_VIRTEX
 	bool
-<<<<<<< HEAD
-	depends on XILINX_VIRTEX_II_PRO || XILINX_VIRTEX_4_FX || XILINX_VIRTEX_5_FX
-	default y
-=======
 	select XILINX_DRIVERS
->>>>>>> 11860dd0
 
 config STB03xxx
 	bool
