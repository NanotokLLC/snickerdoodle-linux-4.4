--- conflicted
+++ resolved
@@ -19,25 +19,13 @@
 #ifndef __ARM_KVM_MMU_H__
 #define __ARM_KVM_MMU_H__
 
-<<<<<<< HEAD
-#include <asm/cacheflush.h>
-#include <asm/pgalloc.h>
-#include <asm/idmap.h>
-=======
 #include <asm/memory.h>
 #include <asm/page.h>
->>>>>>> db6ae615
 
 /*
  * We directly use the kernel VA for the HYP, as we can directly share
  * the mapping (HTTBR "covers" TTBR1).
  */
-<<<<<<< HEAD
-#define HYP_PAGE_OFFSET_MASK	(~0UL)
-#define HYP_PAGE_OFFSET		PAGE_OFFSET
-#define KERN_TO_HYP(kva)	(kva)
-
-=======
 #define HYP_PAGE_OFFSET_MASK	UL(~0)
 #define HYP_PAGE_OFFSET		PAGE_OFFSET
 #define KERN_TO_HYP(kva)	(kva)
@@ -54,7 +42,6 @@
 #include <asm/cacheflush.h>
 #include <asm/pgalloc.h>
 
->>>>>>> db6ae615
 int create_hyp_mappings(void *from, void *to);
 int create_hyp_io_mappings(void *from, void *to, phys_addr_t);
 void free_boot_hyp_pgd(void);
@@ -141,11 +128,8 @@
 	}
 }
 
-<<<<<<< HEAD
-=======
 #define kvm_flush_dcache_to_poc(a,l)	__cpuc_flush_dcache_area((a), (l))
 
 #endif	/* !__ASSEMBLY__ */
 
->>>>>>> db6ae615
 #endif /* __ARM_KVM_MMU_H__ */