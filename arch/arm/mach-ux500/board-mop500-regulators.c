--- conflicted
+++ resolved
@@ -13,8 +13,6 @@
 #include <linux/regulator/ab8500.h>
 #include "board-mop500-regulators.h"
 
-<<<<<<< HEAD
-=======
 /*
  * TPS61052 regulator
  */
@@ -39,7 +37,6 @@
 	.consumer_supplies = tps61052_vaudio_consumers,
 };
 
->>>>>>> 00b317a4
 static struct regulator_consumer_supply ab8500_vaux1_consumers[] = {
 	/* External displays, connector on board 2v5 power supply */
 	REGULATOR_SUPPLY("vaux12v5", "mcde.0"),
@@ -88,8 +85,6 @@
 	/* External displays, connector on board, 1v8 power supply */
 	REGULATOR_SUPPLY("vsmps2", "mcde.0"),
 };
-<<<<<<< HEAD
-=======
 
 /* ab8500 regulator register initialization */
 struct ab8500_regulator_reg_init
@@ -266,7 +261,6 @@
 	 */
 	INIT_REGULATOR_REGISTER(AB8500_REGUCTRLDISCH2, 0x00),
 };
->>>>>>> 00b317a4
 
 /* AB8500 regulators */
 struct regulator_init_data ab8500_regulators[AB8500_NUM_REGULATORS] = {
