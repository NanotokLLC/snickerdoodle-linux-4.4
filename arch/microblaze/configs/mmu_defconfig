#
# Automatically generated make config: don't edit
# Linux kernel version: 2.6.34-rc6
# Thu May  6 11:22:14 2010
#
CONFIG_MICROBLAZE=y
# CONFIG_SWAP is not set
CONFIG_RWSEM_GENERIC_SPINLOCK=y
# CONFIG_ARCH_HAS_ILOG2_U32 is not set
# CONFIG_ARCH_HAS_ILOG2_U64 is not set
CONFIG_GENERIC_FIND_NEXT_BIT=y
CONFIG_GENERIC_HWEIGHT=y
CONFIG_GENERIC_HARDIRQS=y
CONFIG_GENERIC_IRQ_PROBE=y
CONFIG_GENERIC_CALIBRATE_DELAY=y
CONFIG_GENERIC_TIME=y
# CONFIG_GENERIC_TIME_VSYSCALL is not set
CONFIG_GENERIC_CLOCKEVENTS=y
CONFIG_GENERIC_HARDIRQS_NO__DO_IRQ=y
CONFIG_GENERIC_GPIO=y
CONFIG_GENERIC_CSUM=y
CONFIG_STACKTRACE_SUPPORT=y
CONFIG_LOCKDEP_SUPPORT=y
CONFIG_HAVE_LATENCYTOP_SUPPORT=y
CONFIG_DTC=y
CONFIG_DEFCONFIG_LIST="/lib/modules/$UNAME_RELEASE/.config"
CONFIG_CONSTRUCTORS=y

#
# General setup
#
CONFIG_EXPERIMENTAL=y
CONFIG_BROKEN_ON_SMP=y
CONFIG_INIT_ENV_ARG_LIMIT=32
CONFIG_LOCALVERSION=""
CONFIG_LOCALVERSION_AUTO=y
CONFIG_SYSVIPC=y
CONFIG_SYSVIPC_SYSCTL=y
CONFIG_POSIX_MQUEUE=y
CONFIG_POSIX_MQUEUE_SYSCTL=y
CONFIG_BSD_PROCESS_ACCT=y
CONFIG_BSD_PROCESS_ACCT_V3=y
# CONFIG_TASKSTATS is not set
CONFIG_AUDIT=y

#
# RCU Subsystem
#
CONFIG_TREE_RCU=y
# CONFIG_TREE_PREEMPT_RCU is not set
# CONFIG_TINY_RCU is not set
# CONFIG_RCU_TRACE is not set
CONFIG_RCU_FANOUT=32
# CONFIG_RCU_FANOUT_EXACT is not set
# CONFIG_TREE_RCU_TRACE is not set
CONFIG_IKCONFIG=y
CONFIG_IKCONFIG_PROC=y
CONFIG_LOG_BUF_SHIFT=17
# CONFIG_CGROUPS is not set
CONFIG_SYSFS_DEPRECATED=y
CONFIG_SYSFS_DEPRECATED_V2=y
# CONFIG_RELAY is not set
# CONFIG_NAMESPACES is not set
CONFIG_BLK_DEV_INITRD=y
CONFIG_INITRAMFS_SOURCE="rootfs.cpio"
CONFIG_INITRAMFS_ROOT_UID=0
CONFIG_INITRAMFS_ROOT_GID=0
CONFIG_RD_GZIP=y
# CONFIG_RD_BZIP2 is not set
# CONFIG_RD_LZMA is not set
# CONFIG_RD_LZO is not set
# CONFIG_INITRAMFS_COMPRESSION_NONE is not set
CONFIG_INITRAMFS_COMPRESSION_GZIP=y
# CONFIG_INITRAMFS_COMPRESSION_BZIP2 is not set
# CONFIG_INITRAMFS_COMPRESSION_LZMA is not set
# CONFIG_INITRAMFS_COMPRESSION_LZO is not set
# CONFIG_CC_OPTIMIZE_FOR_SIZE is not set
CONFIG_SYSCTL=y
CONFIG_ANON_INODES=y
CONFIG_EMBEDDED=y
CONFIG_SYSCTL_SYSCALL=y
CONFIG_KALLSYMS=y
CONFIG_KALLSYMS_ALL=y
CONFIG_KALLSYMS_EXTRA_PASS=y
# CONFIG_HOTPLUG is not set
CONFIG_PRINTK=y
CONFIG_BUG=y
CONFIG_ELF_CORE=y
# CONFIG_BASE_FULL is not set
CONFIG_FUTEX=y
CONFIG_EPOLL=y
CONFIG_SIGNALFD=y
CONFIG_TIMERFD=y
CONFIG_EVENTFD=y
CONFIG_SHMEM=y
CONFIG_AIO=y

#
# Kernel Performance Events And Counters
#
CONFIG_VM_EVENT_COUNTERS=y
CONFIG_COMPAT_BRK=y
CONFIG_SLAB=y
# CONFIG_SLUB is not set
# CONFIG_SLOB is not set
# CONFIG_PROFILING is not set
CONFIG_HAVE_OPROFILE=y
CONFIG_HAVE_DMA_ATTRS=y
CONFIG_HAVE_DMA_API_DEBUG=y

#
# GCOV-based kernel profiling
#
CONFIG_SLOW_WORK=y
# CONFIG_HAVE_GENERIC_DMA_COHERENT is not set
CONFIG_SLABINFO=y
CONFIG_RT_MUTEXES=y
CONFIG_BASE_SMALL=1
CONFIG_MODULES=y
# CONFIG_MODULE_FORCE_LOAD is not set
CONFIG_MODULE_UNLOAD=y
# CONFIG_MODULE_FORCE_UNLOAD is not set
# CONFIG_MODVERSIONS is not set
# CONFIG_MODULE_SRCVERSION_ALL is not set
CONFIG_BLOCK=y
CONFIG_LBDAF=y
# CONFIG_BLK_DEV_BSG is not set
# CONFIG_BLK_DEV_INTEGRITY is not set

#
# IO Schedulers
#
CONFIG_IOSCHED_NOOP=y
CONFIG_IOSCHED_DEADLINE=y
CONFIG_IOSCHED_CFQ=y
# CONFIG_DEFAULT_DEADLINE is not set
CONFIG_DEFAULT_CFQ=y
# CONFIG_DEFAULT_NOOP is not set
CONFIG_DEFAULT_IOSCHED="cfq"
# CONFIG_INLINE_SPIN_TRYLOCK is not set
# CONFIG_INLINE_SPIN_TRYLOCK_BH is not set
# CONFIG_INLINE_SPIN_LOCK is not set
# CONFIG_INLINE_SPIN_LOCK_BH is not set
# CONFIG_INLINE_SPIN_LOCK_IRQ is not set
# CONFIG_INLINE_SPIN_LOCK_IRQSAVE is not set
# CONFIG_INLINE_SPIN_UNLOCK is not set
# CONFIG_INLINE_SPIN_UNLOCK_BH is not set
# CONFIG_INLINE_SPIN_UNLOCK_IRQ is not set
# CONFIG_INLINE_SPIN_UNLOCK_IRQRESTORE is not set
# CONFIG_INLINE_READ_TRYLOCK is not set
# CONFIG_INLINE_READ_LOCK is not set
# CONFIG_INLINE_READ_LOCK_BH is not set
# CONFIG_INLINE_READ_LOCK_IRQ is not set
# CONFIG_INLINE_READ_LOCK_IRQSAVE is not set
# CONFIG_INLINE_READ_UNLOCK is not set
# CONFIG_INLINE_READ_UNLOCK_BH is not set
# CONFIG_INLINE_READ_UNLOCK_IRQ is not set
# CONFIG_INLINE_READ_UNLOCK_IRQRESTORE is not set
# CONFIG_INLINE_WRITE_TRYLOCK is not set
# CONFIG_INLINE_WRITE_LOCK is not set
# CONFIG_INLINE_WRITE_LOCK_BH is not set
# CONFIG_INLINE_WRITE_LOCK_IRQ is not set
# CONFIG_INLINE_WRITE_LOCK_IRQSAVE is not set
# CONFIG_INLINE_WRITE_UNLOCK is not set
# CONFIG_INLINE_WRITE_UNLOCK_BH is not set
# CONFIG_INLINE_WRITE_UNLOCK_IRQ is not set
# CONFIG_INLINE_WRITE_UNLOCK_IRQRESTORE is not set
# CONFIG_MUTEX_SPIN_ON_OWNER is not set
# CONFIG_FREEZER is not set

#
# Platform options
#
CONFIG_PLATFORM_GENERIC=y
CONFIG_OPT_LIB_FUNCTION=y
CONFIG_OPT_LIB_ASM=y

#
# Definitions for MICROBLAZE0
#
CONFIG_KERNEL_BASE_ADDR=0x90000000
CONFIG_XILINX_MICROBLAZE0_FAMILY="virtex5"
CONFIG_XILINX_MICROBLAZE0_USE_MSR_INSTR=1
CONFIG_XILINX_MICROBLAZE0_USE_PCMP_INSTR=1
CONFIG_XILINX_MICROBLAZE0_USE_BARREL=1
CONFIG_XILINX_MICROBLAZE0_USE_DIV=1
CONFIG_XILINX_MICROBLAZE0_USE_HW_MUL=2
CONFIG_XILINX_MICROBLAZE0_USE_FPU=2
CONFIG_XILINX_MICROBLAZE0_HW_VER="7.10.d"

#
# Processor type and features
#
# CONFIG_NO_HZ is not set
# CONFIG_HIGH_RES_TIMERS is not set
CONFIG_GENERIC_CLOCKEVENTS_BUILD=y
CONFIG_PREEMPT_NONE=y
# CONFIG_PREEMPT_VOLUNTARY is not set
# CONFIG_PREEMPT is not set
CONFIG_HZ_100=y
# CONFIG_HZ_250 is not set
# CONFIG_HZ_300 is not set
# CONFIG_HZ_1000 is not set
CONFIG_HZ=100
# CONFIG_SCHED_HRTICK is not set
CONFIG_MMU=y

#
# Boot options
#
CONFIG_CMDLINE_BOOL=y
CONFIG_CMDLINE="console=ttyUL0,115200"
CONFIG_CMDLINE_FORCE=y
CONFIG_OF=y
CONFIG_PROC_DEVICETREE=y

#
# Advanced setup
#
# CONFIG_ADVANCED_OPTIONS is not set

#
# Default settings for advanced configuration options are used
#
CONFIG_HIGHMEM_START=0xfe000000
CONFIG_LOWMEM_SIZE=0x30000000
CONFIG_KERNEL_START=0xc0000000
CONFIG_TASK_SIZE=0x80000000
CONFIG_SELECT_MEMORY_MODEL=y
CONFIG_FLATMEM_MANUAL=y
# CONFIG_DISCONTIGMEM_MANUAL is not set
# CONFIG_SPARSEMEM_MANUAL is not set
CONFIG_FLATMEM=y
CONFIG_FLAT_NODE_MEM_MAP=y
CONFIG_PAGEFLAGS_EXTENDED=y
CONFIG_SPLIT_PTLOCK_CPUS=999999
# CONFIG_PHYS_ADDR_T_64BIT is not set
CONFIG_ZONE_DMA_FLAG=0
CONFIG_VIRT_TO_BUS=y
# CONFIG_KSM is not set
CONFIG_DEFAULT_MMAP_MIN_ADDR=4096

#
# Exectuable file formats
#
CONFIG_BINFMT_ELF=y
# CONFIG_CORE_DUMP_DEFAULT_ELF_HEADERS is not set
# CONFIG_HAVE_AOUT is not set
# CONFIG_BINFMT_MISC is not set

#
# Bus Options
#
# CONFIG_PCI is not set
# CONFIG_PCI_DOMAINS is not set
# CONFIG_PCI_SYSCALL is not set
# CONFIG_ARCH_SUPPORTS_MSI is not set
CONFIG_NET=y

#
# Networking options
#
CONFIG_PACKET=y
CONFIG_UNIX=y
CONFIG_XFRM=y
# CONFIG_XFRM_USER is not set
# CONFIG_XFRM_SUB_POLICY is not set
# CONFIG_XFRM_MIGRATE is not set
# CONFIG_XFRM_STATISTICS is not set
# CONFIG_NET_KEY is not set
CONFIG_INET=y
# CONFIG_IP_MULTICAST is not set
# CONFIG_IP_ADVANCED_ROUTER is not set
CONFIG_IP_FIB_HASH=y
# CONFIG_IP_PNP is not set
# CONFIG_NET_IPIP is not set
# CONFIG_NET_IPGRE is not set
# CONFIG_ARPD is not set
# CONFIG_SYN_COOKIES is not set
# CONFIG_INET_AH is not set
# CONFIG_INET_ESP is not set
# CONFIG_INET_IPCOMP is not set
# CONFIG_INET_XFRM_TUNNEL is not set
# CONFIG_INET_TUNNEL is not set
CONFIG_INET_XFRM_MODE_TRANSPORT=y
CONFIG_INET_XFRM_MODE_TUNNEL=y
CONFIG_INET_XFRM_MODE_BEET=y
# CONFIG_INET_LRO is not set
CONFIG_INET_DIAG=y
CONFIG_INET_TCP_DIAG=y
# CONFIG_TCP_CONG_ADVANCED is not set
CONFIG_TCP_CONG_CUBIC=y
CONFIG_DEFAULT_TCP_CONG="cubic"
# CONFIG_TCP_MD5SIG is not set
# CONFIG_IPV6 is not set
# CONFIG_NETWORK_SECMARK is not set
# CONFIG_NETFILTER is not set
# CONFIG_IP_DCCP is not set
# CONFIG_IP_SCTP is not set
# CONFIG_RDS is not set
# CONFIG_TIPC is not set
# CONFIG_ATM is not set
# CONFIG_BRIDGE is not set
# CONFIG_NET_DSA is not set
# CONFIG_VLAN_8021Q is not set
# CONFIG_DECNET is not set
# CONFIG_LLC2 is not set
# CONFIG_IPX is not set
# CONFIG_ATALK is not set
# CONFIG_X25 is not set
# CONFIG_LAPB is not set
# CONFIG_ECONET is not set
# CONFIG_WAN_ROUTER is not set
# CONFIG_PHONET is not set
# CONFIG_IEEE802154 is not set
# CONFIG_NET_SCHED is not set
# CONFIG_DCB is not set

#
# Network testing
#
# CONFIG_NET_PKTGEN is not set
# CONFIG_HAMRADIO is not set
# CONFIG_CAN is not set
# CONFIG_IRDA is not set
# CONFIG_BT is not set
# CONFIG_AF_RXRPC is not set
CONFIG_WIRELESS=y
# CONFIG_CFG80211 is not set
# CONFIG_LIB80211 is not set

#
# CFG80211 needs to be enabled for MAC80211
#
# CONFIG_WIMAX is not set
# CONFIG_RFKILL is not set
# CONFIG_NET_9P is not set

#
# Device Drivers
#

#
# Generic Driver Options
#
CONFIG_STANDALONE=y
CONFIG_PREVENT_FIRMWARE_BUILD=y
# CONFIG_DEBUG_DRIVER is not set
# CONFIG_DEBUG_DEVRES is not set
# CONFIG_SYS_HYPERVISOR is not set
# CONFIG_CONNECTOR is not set
# CONFIG_MTD is not set
CONFIG_OF_FLATTREE=y
CONFIG_OF_DEVICE=y
CONFIG_OF_MDIO=y
# CONFIG_PARPORT is not set
CONFIG_BLK_DEV=y
# CONFIG_BLK_DEV_COW_COMMON is not set
# CONFIG_BLK_DEV_LOOP is not set

#
# DRBD disabled because PROC_FS, INET or CONNECTOR not selected
#
# CONFIG_BLK_DEV_NBD is not set
CONFIG_BLK_DEV_RAM=y
CONFIG_BLK_DEV_RAM_COUNT=16
CONFIG_BLK_DEV_RAM_SIZE=8192
# CONFIG_BLK_DEV_XIP is not set
# CONFIG_CDROM_PKTCDVD is not set
# CONFIG_ATA_OVER_ETH is not set
# CONFIG_XILINX_SYSACE is not set
CONFIG_MISC_DEVICES=y
# CONFIG_ENCLOSURE_SERVICES is not set
# CONFIG_C2PORT is not set

#
# EEPROM support
#
# CONFIG_EEPROM_93CX6 is not set

#
# SCSI device support
#
CONFIG_SCSI_MOD=y
# CONFIG_RAID_ATTRS is not set
# CONFIG_SCSI is not set
# CONFIG_SCSI_DMA is not set
# CONFIG_SCSI_NETLINK is not set
# CONFIG_ATA is not set
# CONFIG_MD is not set
CONFIG_NETDEVICES=y
# CONFIG_DUMMY is not set
# CONFIG_BONDING is not set
# CONFIG_MACVLAN is not set
# CONFIG_EQUALIZER is not set
# CONFIG_TUN is not set
# CONFIG_VETH is not set
CONFIG_PHYLIB=y

#
# MII PHY device drivers
#
# CONFIG_MARVELL_PHY is not set
# CONFIG_DAVICOM_PHY is not set
# CONFIG_QSEMI_PHY is not set
# CONFIG_LXT_PHY is not set
# CONFIG_CICADA_PHY is not set
# CONFIG_VITESSE_PHY is not set
# CONFIG_SMSC_PHY is not set
# CONFIG_BROADCOM_PHY is not set
# CONFIG_ICPLUS_PHY is not set
# CONFIG_REALTEK_PHY is not set
# CONFIG_NATIONAL_PHY is not set
# CONFIG_STE10XP is not set
# CONFIG_LSI_ET1011C_PHY is not set
# CONFIG_MICREL_PHY is not set
# CONFIG_FIXED_PHY is not set
# CONFIG_MDIO_BITBANG is not set
CONFIG_NET_ETHERNET=y
# CONFIG_MII is not set
# CONFIG_ETHOC is not set
# CONFIG_DNET is not set
# CONFIG_IBM_NEW_EMAC_ZMII is not set
# CONFIG_IBM_NEW_EMAC_RGMII is not set
# CONFIG_IBM_NEW_EMAC_TAH is not set
# CONFIG_IBM_NEW_EMAC_EMAC4 is not set
# CONFIG_IBM_NEW_EMAC_NO_FLOW_CTRL is not set
# CONFIG_IBM_NEW_EMAC_MAL_CLR_ICINTSTAT is not set
# CONFIG_IBM_NEW_EMAC_MAL_COMMON_ERR is not set
# CONFIG_B44 is not set
# CONFIG_KS8842 is not set
# CONFIG_KS8851_MLL is not set
CONFIG_XILINX_EMACLITE=y
CONFIG_NETDEV_1000=y
CONFIG_XILINX_LLTEMAC=y
# CONFIG_XILINX_LLTEMAC_MARVELL_88E1111_RGMII is not set
CONFIG_XILINX_LLTEMAC_MARVELL_88E1111_GMII=y
# CONFIG_XILINX_LLTEMAC_MARVELL_88E1111_MII is not set
CONFIG_NETDEV_10000=y
CONFIG_WLAN=y
# CONFIG_HOSTAP is not set

#
# Enable WiMAX (Networking options) to see the WiMAX drivers
#
# CONFIG_WAN is not set
# CONFIG_PPP is not set
# CONFIG_SLIP is not set
# CONFIG_NETCONSOLE is not set
# CONFIG_NETPOLL is not set
# CONFIG_NET_POLL_CONTROLLER is not set
# CONFIG_ISDN is not set
# CONFIG_PHONE is not set

#
# Input device support
#
# CONFIG_INPUT is not set

#
# Hardware I/O ports
#
# CONFIG_SERIO is not set
# CONFIG_GAMEPORT is not set

#
# Character devices
#
# CONFIG_VT is not set
CONFIG_DEVKMEM=y
# CONFIG_SERIAL_NONSTANDARD is not set

#
# Serial drivers
#
# CONFIG_SERIAL_8250 is not set

#
# Non-8250 serial port support
#
CONFIG_SERIAL_UARTLITE=y
CONFIG_SERIAL_UARTLITE_CONSOLE=y
CONFIG_SERIAL_CORE=y
CONFIG_SERIAL_CORE_CONSOLE=y
# CONFIG_SERIAL_TIMBERDALE is not set
# CONFIG_SERIAL_GRLIB_GAISLER_APBUART is not set
CONFIG_UNIX98_PTYS=y
# CONFIG_DEVPTS_MULTIPLE_INSTANCES is not set
CONFIG_LEGACY_PTYS=y
CONFIG_LEGACY_PTY_COUNT=256
# CONFIG_IPMI_HANDLER is not set
# CONFIG_HW_RANDOM is not set
# CONFIG_RTC is not set
# CONFIG_GEN_RTC is not set
# CONFIG_XILINX_HWICAP is not set
# CONFIG_R3964 is not set
# CONFIG_RAW_DRIVER is not set
# CONFIG_TCG_TPM is not set
# CONFIG_I2C is not set
# CONFIG_SPI is not set

#
# PPS support
#
# CONFIG_PPS is not set
CONFIG_ARCH_WANT_OPTIONAL_GPIOLIB=y
# CONFIG_GPIOLIB is not set
# CONFIG_W1 is not set
# CONFIG_POWER_SUPPLY is not set
# CONFIG_HWMON is not set
# CONFIG_THERMAL is not set
# CONFIG_WATCHDOG is not set
CONFIG_SSB_POSSIBLE=y

#
# Sonics Silicon Backplane
#
# CONFIG_SSB is not set

#
# Multifunction device drivers
#
# CONFIG_MFD_CORE is not set
# CONFIG_MFD_SM501 is not set
# CONFIG_HTC_PASIC3 is not set
# CONFIG_MFD_TMIO is not set
# CONFIG_REGULATOR is not set
# CONFIG_MEDIA_SUPPORT is not set

#
# Graphics support
#
# CONFIG_VGASTATE is not set
# CONFIG_VIDEO_OUTPUT_CONTROL is not set
# CONFIG_FB is not set
# CONFIG_BACKLIGHT_LCD_SUPPORT is not set

#
# Display device support
#
# CONFIG_DISPLAY_SUPPORT is not set
# CONFIG_SOUND is not set
# CONFIG_USB_SUPPORT is not set
CONFIG_USB_ARCH_HAS_EHCI=y
# CONFIG_MMC is not set
# CONFIG_MEMSTICK is not set
# CONFIG_NEW_LEDS is not set
# CONFIG_ACCESSIBILITY is not set
# CONFIG_RTC_CLASS is not set
# CONFIG_DMADEVICES is not set
# CONFIG_AUXDISPLAY is not set
CONFIG_XILINX_EDK=y
# CONFIG_XILINX_LLDMA_USE_DCR is not set
CONFIG_XILINX_DRIVERS=y
CONFIG_NEED_XILINX_LLDMA=y
CONFIG_NEED_XILINX_IPIF=y
# CONFIG_UIO is not set

#
# TI VLYNQ
#
# CONFIG_STAGING is not set

#
# File systems
#
CONFIG_EXT2_FS=y
# CONFIG_EXT2_FS_XATTR is not set
# CONFIG_EXT2_FS_XIP is not set
# CONFIG_EXT3_FS is not set
# CONFIG_EXT4_FS is not set
# CONFIG_REISERFS_FS is not set
# CONFIG_JFS_FS is not set
# CONFIG_FS_POSIX_ACL is not set
# CONFIG_XFS_FS is not set
# CONFIG_GFS2_FS is not set
# CONFIG_OCFS2_FS is not set
# CONFIG_BTRFS_FS is not set
# CONFIG_NILFS2_FS is not set
CONFIG_FILE_LOCKING=y
CONFIG_FSNOTIFY=y
# CONFIG_DNOTIFY is not set
# CONFIG_INOTIFY is not set
CONFIG_INOTIFY_USER=y
# CONFIG_QUOTA is not set
# CONFIG_AUTOFS_FS is not set
# CONFIG_AUTOFS4_FS is not set
# CONFIG_FUSE_FS is not set

#
# Caches
#
# CONFIG_FSCACHE is not set

#
# CD-ROM/DVD Filesystems
#
# CONFIG_ISO9660_FS is not set
# CONFIG_UDF_FS is not set

#
# DOS/FAT/NT Filesystems
#
# CONFIG_MSDOS_FS is not set
# CONFIG_VFAT_FS is not set
# CONFIG_NTFS_FS is not set

#
# Pseudo filesystems
#
CONFIG_PROC_FS=y
# CONFIG_PROC_KCORE is not set
CONFIG_PROC_SYSCTL=y
CONFIG_PROC_PAGE_MONITOR=y
CONFIG_SYSFS=y
# CONFIG_HUGETLB_PAGE is not set
# CONFIG_CONFIGFS_FS is not set
CONFIG_MISC_FILESYSTEMS=y
# CONFIG_ADFS_FS is not set
# CONFIG_AFFS_FS is not set
# CONFIG_HFS_FS is not set
# CONFIG_HFSPLUS_FS is not set
# CONFIG_BEFS_FS is not set
# CONFIG_BFS_FS is not set
# CONFIG_EFS_FS is not set
# CONFIG_LOGFS is not set
# CONFIG_CRAMFS is not set
# CONFIG_SQUASHFS is not set
# CONFIG_VXFS_FS is not set
# CONFIG_MINIX_FS is not set
# CONFIG_OMFS_FS is not set
# CONFIG_HPFS_FS is not set
# CONFIG_QNX4FS_FS is not set
# CONFIG_ROMFS_FS is not set
# CONFIG_SYSV_FS is not set
# CONFIG_UFS_FS is not set
CONFIG_NETWORK_FILESYSTEMS=y
CONFIG_NFS_FS=y
CONFIG_NFS_V3=y
# CONFIG_NFS_V3_ACL is not set
# CONFIG_NFS_V4 is not set
# CONFIG_NFSD is not set
CONFIG_LOCKD=y
CONFIG_LOCKD_V4=y
CONFIG_NFS_COMMON=y
CONFIG_SUNRPC=y
# CONFIG_RPCSEC_GSS_KRB5 is not set
# CONFIG_RPCSEC_GSS_SPKM3 is not set
# CONFIG_SMB_FS is not set
# CONFIG_CEPH_FS is not set
CONFIG_CIFS=y
CONFIG_CIFS_STATS=y
CONFIG_CIFS_STATS2=y
# CONFIG_CIFS_WEAK_PW_HASH is not set
# CONFIG_CIFS_XATTR is not set
# CONFIG_CIFS_DEBUG2 is not set
# CONFIG_CIFS_EXPERIMENTAL is not set
# CONFIG_NCP_FS is not set
# CONFIG_CODA_FS is not set
# CONFIG_AFS_FS is not set

#
# Partition Types
#
CONFIG_PARTITION_ADVANCED=y
# CONFIG_ACORN_PARTITION is not set
# CONFIG_OSF_PARTITION is not set
# CONFIG_AMIGA_PARTITION is not set
# CONFIG_ATARI_PARTITION is not set
# CONFIG_MAC_PARTITION is not set
CONFIG_MSDOS_PARTITION=y
# CONFIG_BSD_DISKLABEL is not set
# CONFIG_MINIX_SUBPARTITION is not set
# CONFIG_SOLARIS_X86_PARTITION is not set
# CONFIG_UNIXWARE_DISKLABEL is not set
# CONFIG_LDM_PARTITION is not set
# CONFIG_SGI_PARTITION is not set
# CONFIG_ULTRIX_PARTITION is not set
# CONFIG_SUN_PARTITION is not set
# CONFIG_KARMA_PARTITION is not set
# CONFIG_EFI_PARTITION is not set
# CONFIG_SYSV68_PARTITION is not set
CONFIG_NLS=y
CONFIG_NLS_DEFAULT="iso8859-1"
# CONFIG_NLS_CODEPAGE_437 is not set
# CONFIG_NLS_CODEPAGE_737 is not set
# CONFIG_NLS_CODEPAGE_775 is not set
# CONFIG_NLS_CODEPAGE_850 is not set
# CONFIG_NLS_CODEPAGE_852 is not set
# CONFIG_NLS_CODEPAGE_855 is not set
# CONFIG_NLS_CODEPAGE_857 is not set
# CONFIG_NLS_CODEPAGE_860 is not set
# CONFIG_NLS_CODEPAGE_861 is not set
# CONFIG_NLS_CODEPAGE_862 is not set
# CONFIG_NLS_CODEPAGE_863 is not set
# CONFIG_NLS_CODEPAGE_864 is not set
# CONFIG_NLS_CODEPAGE_865 is not set
# CONFIG_NLS_CODEPAGE_866 is not set
# CONFIG_NLS_CODEPAGE_869 is not set
# CONFIG_NLS_CODEPAGE_936 is not set
# CONFIG_NLS_CODEPAGE_950 is not set
# CONFIG_NLS_CODEPAGE_932 is not set
# CONFIG_NLS_CODEPAGE_949 is not set
# CONFIG_NLS_CODEPAGE_874 is not set
# CONFIG_NLS_ISO8859_8 is not set
# CONFIG_NLS_CODEPAGE_1250 is not set
# CONFIG_NLS_CODEPAGE_1251 is not set
# CONFIG_NLS_ASCII is not set
# CONFIG_NLS_ISO8859_1 is not set
# CONFIG_NLS_ISO8859_2 is not set
# CONFIG_NLS_ISO8859_3 is not set
# CONFIG_NLS_ISO8859_4 is not set
# CONFIG_NLS_ISO8859_5 is not set
# CONFIG_NLS_ISO8859_6 is not set
# CONFIG_NLS_ISO8859_7 is not set
# CONFIG_NLS_ISO8859_9 is not set
# CONFIG_NLS_ISO8859_13 is not set
# CONFIG_NLS_ISO8859_14 is not set
# CONFIG_NLS_ISO8859_15 is not set
# CONFIG_NLS_KOI8_R is not set
# CONFIG_NLS_KOI8_U is not set
# CONFIG_NLS_UTF8 is not set
# CONFIG_DLM is not set

#
# Kernel hacking
#
CONFIG_TRACE_IRQFLAGS_SUPPORT=y
# CONFIG_PRINTK_TIME is not set
CONFIG_ENABLE_WARN_DEPRECATED=y
CONFIG_ENABLE_MUST_CHECK=y
CONFIG_FRAME_WARN=1024
# CONFIG_MAGIC_SYSRQ is not set
# CONFIG_STRIP_ASM_SYMS is not set
# CONFIG_UNUSED_SYMBOLS is not set
# CONFIG_DEBUG_FS is not set
# CONFIG_HEADERS_CHECK is not set
CONFIG_DEBUG_KERNEL=y
# CONFIG_DEBUG_SHIRQ is not set
CONFIG_DETECT_SOFTLOCKUP=y
# CONFIG_BOOTPARAM_SOFTLOCKUP_PANIC is not set
CONFIG_BOOTPARAM_SOFTLOCKUP_PANIC_VALUE=0
CONFIG_DETECT_HUNG_TASK=y
# CONFIG_BOOTPARAM_HUNG_TASK_PANIC is not set
CONFIG_BOOTPARAM_HUNG_TASK_PANIC_VALUE=0
CONFIG_SCHED_DEBUG=y
# CONFIG_SCHEDSTATS is not set
# CONFIG_TIMER_STATS is not set
# CONFIG_DEBUG_OBJECTS is not set
CONFIG_DEBUG_SLAB=y
# CONFIG_DEBUG_SLAB_LEAK is not set
<<<<<<< HEAD
# CONFIG_DEBUG_RT_MUTEXES is not set
# CONFIG_RT_MUTEX_TESTER is not set
=======
# CONFIG_DEBUG_KMEMLEAK is not set
>>>>>>> e40152ee
CONFIG_DEBUG_SPINLOCK=y
# CONFIG_DEBUG_MUTEXES is not set
# CONFIG_DEBUG_LOCK_ALLOC is not set
# CONFIG_PROVE_LOCKING is not set
# CONFIG_LOCK_STAT is not set
# CONFIG_DEBUG_SPINLOCK_SLEEP is not set
# CONFIG_DEBUG_LOCKING_API_SELFTESTS is not set
# CONFIG_DEBUG_KOBJECT is not set
CONFIG_DEBUG_INFO=y
# CONFIG_DEBUG_VM is not set
# CONFIG_DEBUG_WRITECOUNT is not set
# CONFIG_DEBUG_MEMORY_INIT is not set
# CONFIG_DEBUG_LIST is not set
# CONFIG_DEBUG_SG is not set
# CONFIG_DEBUG_NOTIFIERS is not set
# CONFIG_DEBUG_CREDENTIALS is not set
# CONFIG_BOOT_PRINTK_DELAY is not set
# CONFIG_RCU_TORTURE_TEST is not set
# CONFIG_RCU_CPU_STALL_DETECTOR is not set
# CONFIG_BACKTRACE_SELF_TEST is not set
# CONFIG_DEBUG_BLOCK_EXT_DEVT is not set
# CONFIG_DEBUG_FORCE_WEAK_PER_CPU is not set
# CONFIG_FAULT_INJECTION is not set
# CONFIG_LATENCYTOP is not set
# CONFIG_SYSCTL_SYSCALL_CHECK is not set
# CONFIG_PAGE_POISONING is not set
CONFIG_HAVE_FUNCTION_TRACER=y
CONFIG_HAVE_FUNCTION_GRAPH_TRACER=y
CONFIG_HAVE_FUNCTION_TRACE_MCOUNT_TEST=y
CONFIG_HAVE_DYNAMIC_FTRACE=y
CONFIG_HAVE_FTRACE_MCOUNT_RECORD=y
CONFIG_TRACING_SUPPORT=y
CONFIG_FTRACE=y
# CONFIG_FUNCTION_TRACER is not set
# CONFIG_IRQSOFF_TRACER is not set
# CONFIG_SCHED_TRACER is not set
# CONFIG_ENABLE_DEFAULT_TRACERS is not set
# CONFIG_BOOT_TRACER is not set
CONFIG_BRANCH_PROFILE_NONE=y
# CONFIG_PROFILE_ANNOTATED_BRANCHES is not set
# CONFIG_PROFILE_ALL_BRANCHES is not set
# CONFIG_STACK_TRACER is not set
# CONFIG_KMEMTRACE is not set
# CONFIG_WORKQUEUE_TRACER is not set
# CONFIG_BLK_DEV_IO_TRACE is not set
# CONFIG_DMA_API_DEBUG is not set
# CONFIG_SAMPLES is not set
CONFIG_EARLY_PRINTK=y
# CONFIG_HEART_BEAT is not set
CONFIG_DEBUG_BOOTMEM=y

#
# Security options
#
# CONFIG_KEYS is not set
# CONFIG_SECURITY is not set
# CONFIG_SECURITYFS is not set
# CONFIG_DEFAULT_SECURITY_SELINUX is not set
# CONFIG_DEFAULT_SECURITY_SMACK is not set
# CONFIG_DEFAULT_SECURITY_TOMOYO is not set
CONFIG_DEFAULT_SECURITY_DAC=y
CONFIG_DEFAULT_SECURITY=""
CONFIG_CRYPTO=y

#
# Crypto core or helper
#
# CONFIG_CRYPTO_MANAGER is not set
# CONFIG_CRYPTO_MANAGER2 is not set
# CONFIG_CRYPTO_GF128MUL is not set
# CONFIG_CRYPTO_NULL is not set
# CONFIG_CRYPTO_CRYPTD is not set
# CONFIG_CRYPTO_AUTHENC is not set
# CONFIG_CRYPTO_TEST is not set

#
# Authenticated Encryption with Associated Data
#
# CONFIG_CRYPTO_CCM is not set
# CONFIG_CRYPTO_GCM is not set
# CONFIG_CRYPTO_SEQIV is not set

#
# Block modes
#
# CONFIG_CRYPTO_CBC is not set
# CONFIG_CRYPTO_CTR is not set
# CONFIG_CRYPTO_CTS is not set
# CONFIG_CRYPTO_ECB is not set
# CONFIG_CRYPTO_LRW is not set
# CONFIG_CRYPTO_PCBC is not set
# CONFIG_CRYPTO_XTS is not set

#
# Hash modes
#
# CONFIG_CRYPTO_HMAC is not set
# CONFIG_CRYPTO_XCBC is not set
# CONFIG_CRYPTO_VMAC is not set

#
# Digest
#
# CONFIG_CRYPTO_CRC32C is not set
# CONFIG_CRYPTO_GHASH is not set
# CONFIG_CRYPTO_MD4 is not set
# CONFIG_CRYPTO_MD5 is not set
# CONFIG_CRYPTO_MICHAEL_MIC is not set
# CONFIG_CRYPTO_RMD128 is not set
# CONFIG_CRYPTO_RMD160 is not set
# CONFIG_CRYPTO_RMD256 is not set
# CONFIG_CRYPTO_RMD320 is not set
# CONFIG_CRYPTO_SHA1 is not set
# CONFIG_CRYPTO_SHA256 is not set
# CONFIG_CRYPTO_SHA512 is not set
# CONFIG_CRYPTO_TGR192 is not set
# CONFIG_CRYPTO_WP512 is not set

#
# Ciphers
#
# CONFIG_CRYPTO_AES is not set
# CONFIG_CRYPTO_ANUBIS is not set
# CONFIG_CRYPTO_ARC4 is not set
# CONFIG_CRYPTO_BLOWFISH is not set
# CONFIG_CRYPTO_CAMELLIA is not set
# CONFIG_CRYPTO_CAST5 is not set
# CONFIG_CRYPTO_CAST6 is not set
# CONFIG_CRYPTO_DES is not set
# CONFIG_CRYPTO_FCRYPT is not set
# CONFIG_CRYPTO_KHAZAD is not set
# CONFIG_CRYPTO_SALSA20 is not set
# CONFIG_CRYPTO_SEED is not set
# CONFIG_CRYPTO_SERPENT is not set
# CONFIG_CRYPTO_TEA is not set
# CONFIG_CRYPTO_TWOFISH is not set

#
# Compression
#
# CONFIG_CRYPTO_DEFLATE is not set
# CONFIG_CRYPTO_ZLIB is not set
# CONFIG_CRYPTO_LZO is not set

#
# Random Number Generation
#
# CONFIG_CRYPTO_ANSI_CPRNG is not set
CONFIG_CRYPTO_HW=y
# CONFIG_BINARY_PRINTF is not set

#
# Library routines
#
CONFIG_BITREVERSE=y
CONFIG_GENERIC_FIND_LAST_BIT=y
# CONFIG_CRC_CCITT is not set
# CONFIG_CRC16 is not set
# CONFIG_CRC_T10DIF is not set
# CONFIG_CRC_ITU_T is not set
CONFIG_CRC32=y
# CONFIG_CRC7 is not set
# CONFIG_LIBCRC32C is not set
CONFIG_AUDIT_GENERIC=y
CONFIG_ZLIB_INFLATE=y
CONFIG_DECOMPRESS_GZIP=y
CONFIG_HAS_IOMEM=y
CONFIG_HAS_IOPORT=y
CONFIG_HAS_DMA=y
CONFIG_HAVE_LMB=y
CONFIG_NLATTR=y<|MERGE_RESOLUTION|>--- conflicted
+++ resolved
@@ -749,12 +749,7 @@
 # CONFIG_DEBUG_OBJECTS is not set
 CONFIG_DEBUG_SLAB=y
 # CONFIG_DEBUG_SLAB_LEAK is not set
-<<<<<<< HEAD
-# CONFIG_DEBUG_RT_MUTEXES is not set
-# CONFIG_RT_MUTEX_TESTER is not set
-=======
 # CONFIG_DEBUG_KMEMLEAK is not set
->>>>>>> e40152ee
 CONFIG_DEBUG_SPINLOCK=y
 # CONFIG_DEBUG_MUTEXES is not set
 # CONFIG_DEBUG_LOCK_ALLOC is not set
