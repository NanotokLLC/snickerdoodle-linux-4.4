/*
 * Copyright (C) 2008-2009 Michal Simek <monstr@monstr.eu>
 * Copyright (C) 2008-2009 PetaLogix
 * Copyright (C) 2006 Atmark Techno, Inc.
 *
 * This file is subject to the terms and conditions of the GNU General Public
 * License. See the file "COPYING" in the main directory of this archive
 * for more details.
 */

#ifndef _ASM_MICROBLAZE_PGTABLE_H
#define _ASM_MICROBLAZE_PGTABLE_H

#include <asm/setup.h>

#define io_remap_pfn_range(vma, vaddr, pfn, size, prot)		\
		remap_pfn_range(vma, vaddr, pfn, size, prot)

#ifndef __ASSEMBLY__
extern int mem_init_done;
#endif

#ifndef CONFIG_MMU

#define pgd_present(pgd)	(1) /* pages are always present on non MMU */
#define pgd_none(pgd)		(0)
#define pgd_bad(pgd)		(0)
#define pgd_clear(pgdp)
#define kern_addr_valid(addr)	(1)
#define	pmd_offset(a, b)	((void *) 0)

#define PAGE_NONE		__pgprot(0) /* these mean nothing to non MMU */
#define PAGE_SHARED		__pgprot(0) /* these mean nothing to non MMU */
#define PAGE_COPY		__pgprot(0) /* these mean nothing to non MMU */
#define PAGE_READONLY		__pgprot(0) /* these mean nothing to non MMU */
#define PAGE_KERNEL		__pgprot(0) /* these mean nothing to non MMU */

#define pgprot_noncached(x)	(x)

#define __swp_type(x)		(0)
#define __swp_offset(x)		(0)
#define __swp_entry(typ, off)	((swp_entry_t) { ((typ) | ((off) << 7)) })
#define __pte_to_swp_entry(pte)	((swp_entry_t) { pte_val(pte) })
#define __swp_entry_to_pte(x)	((pte_t) { (x).val })

#ifndef __ASSEMBLY__
static inline int pte_file(pte_t pte) { return 0; }
#endif /* __ASSEMBLY__ */

#define ZERO_PAGE(vaddr)	({ BUG(); NULL; })

#define swapper_pg_dir ((pgd_t *) NULL)

#define pgtable_cache_init()	do {} while (0)

#define arch_enter_lazy_cpu_mode()	do {} while (0)

#define pgprot_noncached_wc(prot)	prot

#else /* CONFIG_MMU */

#include <asm-generic/4level-fixup.h>

#ifdef __KERNEL__
#ifndef __ASSEMBLY__

#include <linux/sched.h>
#include <linux/threads.h>
#include <asm/processor.h>		/* For TASK_SIZE */
#include <asm/mmu.h>
#include <asm/page.h>

#define FIRST_USER_ADDRESS	0

extern unsigned long va_to_phys(unsigned long address);
extern pte_t *va_to_pte(unsigned long address);

/*
 * The following only work if pte_present() is true.
 * Undefined behaviour if not..
 */

static inline int pte_special(pte_t pte)	{ return 0; }

static inline pte_t pte_mkspecial(pte_t pte)	{ return pte; }

/* Start and end of the vmalloc area. */
/* Make sure to map the vmalloc area above the pinned kernel memory area
   of 32Mb.  */
#define VMALLOC_START	(CONFIG_KERNEL_START + \
				max(32 * 1024 * 1024UL, memory_size))
#define VMALLOC_END	ioremap_bot

#endif /* __ASSEMBLY__ */

/*
 * Macro to mark a page protection value as "uncacheable".
 */

#define _PAGE_CACHE_CTL	(_PAGE_GUARDED | _PAGE_NO_CACHE | \
							_PAGE_WRITETHRU)

#define pgprot_noncached(prot) \
			(__pgprot((pgprot_val(prot) & ~_PAGE_CACHE_CTL) | \
					_PAGE_NO_CACHE | _PAGE_GUARDED))

#define pgprot_noncached_wc(prot) \
			 (__pgprot((pgprot_val(prot) & ~_PAGE_CACHE_CTL) | \
							_PAGE_NO_CACHE))

/*
 * The MicroBlaze MMU is identical to the PPC-40x MMU, and uses a hash
 * table containing PTEs, together with a set of 16 segment registers, to
 * define the virtual to physical address mapping.
 *
 * We use the hash table as an extended TLB, i.e. a cache of currently
 * active mappings.  We maintain a two-level page table tree, much
 * like that used by the i386, for the sake of the Linux memory
 * management code.  Low-level assembler code in hashtable.S
 * (procedure hash_page) is responsible for extracting ptes from the
 * tree and putting them into the hash table when necessary, and
 * updating the accessed and modified bits in the page table tree.
 */

/*
 * The MicroBlaze processor has a TLB architecture identical to PPC-40x. The
 * instruction and data sides share a unified, 64-entry, semi-associative
 * TLB which is maintained totally under software control. In addition, the
 * instruction side has a hardware-managed, 2,4, or 8-entry, fully-associative
 * TLB which serves as a first level to the shared TLB. These two TLBs are
 * known as the UTLB and ITLB, respectively (see "mmu.h" for definitions).
 */

/*
 * The normal case is that PTEs are 32-bits and we have a 1-page
 * 1024-entry pgdir pointing to 1-page 1024-entry PTE pages.  -- paulus
 *
 */

/* PMD_SHIFT determines the size of the area mapped by the PTE pages */
#define PMD_SHIFT	(PAGE_SHIFT + PTE_SHIFT)
#define PMD_SIZE	(1UL << PMD_SHIFT)
#define PMD_MASK	(~(PMD_SIZE-1))

/* PGDIR_SHIFT determines what a top-level page table entry can map */
#define PGDIR_SHIFT	PMD_SHIFT
#define PGDIR_SIZE	(1UL << PGDIR_SHIFT)
#define PGDIR_MASK	(~(PGDIR_SIZE-1))

/*
 * entries per page directory level: our page-table tree is two-level, so
 * we don't really have any PMD directory.
 */
#define PTRS_PER_PTE	(1 << PTE_SHIFT)
#define PTRS_PER_PMD	1
#define PTRS_PER_PGD	(1 << (32 - PGDIR_SHIFT))

#define USER_PTRS_PER_PGD	(TASK_SIZE / PGDIR_SIZE)
#define FIRST_USER_PGD_NR	0

#define USER_PGD_PTRS (PAGE_OFFSET >> PGDIR_SHIFT)
#define KERNEL_PGD_PTRS (PTRS_PER_PGD-USER_PGD_PTRS)

#define pte_ERROR(e) \
	printk(KERN_ERR "%s:%d: bad pte "PTE_FMT".\n", \
		__FILE__, __LINE__, pte_val(e))
#define pmd_ERROR(e) \
	printk(KERN_ERR "%s:%d: bad pmd %08lx.\n", \
		__FILE__, __LINE__, pmd_val(e))
#define pgd_ERROR(e) \
	printk(KERN_ERR "%s:%d: bad pgd %08lx.\n", \
		__FILE__, __LINE__, pgd_val(e))

/*
 * Bits in a linux-style PTE.  These match the bits in the
 * (hardware-defined) PTE as closely as possible.
 */

/* There are several potential gotchas here.  The hardware TLBLO
 * field looks like this:
 *
 * 0  1  2  3  4  ... 18 19 20 21 22 23 24 25 26 27 28 29 30 31
 * RPN.....................  0  0 EX WR ZSEL.......  W  I  M  G
 *
 * Where possible we make the Linux PTE bits match up with this
 *
 * - bits 20 and 21 must be cleared, because we use 4k pages (4xx can
 * support down to 1k pages), this is done in the TLBMiss exception
 * handler.
 * - We use only zones 0 (for kernel pages) and 1 (for user pages)
 * of the 16 available.  Bit 24-26 of the TLB are cleared in the TLB
 * miss handler.  Bit 27 is PAGE_USER, thus selecting the correct
 * zone.
 * - PRESENT *must* be in the bottom two bits because swap cache
 * entries use the top 30 bits.  Because 4xx doesn't support SMP
 * anyway, M is irrelevant so we borrow it for PAGE_PRESENT.  Bit 30
 * is cleared in the TLB miss handler before the TLB entry is loaded.
 * - All other bits of the PTE are loaded into TLBLO without
 *  * modification, leaving us only the bits 20, 21, 24, 25, 26, 30 for
 * software PTE bits.  We actually use use bits 21, 24, 25, and
 * 30 respectively for the software bits: ACCESSED, DIRTY, RW, and
 * PRESENT.
 */

/* Definitions for MicroBlaze. */
#define	_PAGE_GUARDED	0x001	/* G: page is guarded from prefetch */
#define _PAGE_FILE	0x001	/* when !present: nonlinear file mapping */
#define _PAGE_PRESENT	0x002	/* software: PTE contains a translation */
#define	_PAGE_NO_CACHE	0x004	/* I: caching is inhibited */
#define	_PAGE_WRITETHRU	0x008	/* W: caching is write-through */
#define	_PAGE_USER	0x010	/* matches one of the zone permission bits */
#define	_PAGE_RW	0x040	/* software: Writes permitted */
#define	_PAGE_DIRTY	0x080	/* software: dirty page */
#define _PAGE_HWWRITE	0x100	/* hardware: Dirty & RW, set in exception */
#define _PAGE_HWEXEC	0x200	/* hardware: EX permission */
#define _PAGE_ACCESSED	0x400	/* software: R: page referenced */
#define _PMD_PRESENT	PAGE_MASK

/*
 * Some bits are unused...
 */
#ifndef _PAGE_HASHPTE
#define _PAGE_HASHPTE	0
#endif
#ifndef _PTE_NONE_MASK
#define _PTE_NONE_MASK	0
#endif
#ifndef _PAGE_SHARED
#define _PAGE_SHARED	0
#endif
#ifndef _PAGE_HWWRITE
#define _PAGE_HWWRITE	0
#endif
#ifndef _PAGE_HWEXEC
#define _PAGE_HWEXEC	0
#endif
#ifndef _PAGE_EXEC
#define _PAGE_EXEC	0
#endif

#define _PAGE_CHG_MASK	(PAGE_MASK | _PAGE_ACCESSED | _PAGE_DIRTY)

/*
 * Note: the _PAGE_COHERENT bit automatically gets set in the hardware
 * PTE if CONFIG_SMP is defined (hash_page does this); there is no need
 * to have it in the Linux PTE, and in fact the bit could be reused for
 * another purpose.  -- paulus.
 */
#define _PAGE_BASE	(_PAGE_PRESENT | _PAGE_ACCESSED)
#define _PAGE_WRENABLE	(_PAGE_RW | _PAGE_DIRTY | _PAGE_HWWRITE)

#define _PAGE_KERNEL \
	(_PAGE_BASE | _PAGE_WRENABLE | _PAGE_SHARED | _PAGE_HWEXEC)

#define _PAGE_IO	(_PAGE_KERNEL | _PAGE_NO_CACHE | _PAGE_GUARDED)

#define PAGE_NONE	__pgprot(_PAGE_BASE)
#define PAGE_READONLY	__pgprot(_PAGE_BASE | _PAGE_USER)
#define PAGE_READONLY_X	__pgprot(_PAGE_BASE | _PAGE_USER | _PAGE_EXEC)
#define PAGE_SHARED	__pgprot(_PAGE_BASE | _PAGE_USER | _PAGE_RW)
#define PAGE_SHARED_X \
		__pgprot(_PAGE_BASE | _PAGE_USER | _PAGE_RW | _PAGE_EXEC)
#define PAGE_COPY	__pgprot(_PAGE_BASE | _PAGE_USER)
#define PAGE_COPY_X	__pgprot(_PAGE_BASE | _PAGE_USER | _PAGE_EXEC)

#define PAGE_KERNEL	__pgprot(_PAGE_KERNEL)
#define PAGE_KERNEL_RO	__pgprot(_PAGE_BASE | _PAGE_SHARED)
#define PAGE_KERNEL_CI	__pgprot(_PAGE_IO)

/*
 * We consider execute permission the same as read.
 * Also, write permissions imply read permissions.
 */
#define __P000	PAGE_NONE
#define __P001	PAGE_READONLY_X
#define __P010	PAGE_COPY
#define __P011	PAGE_COPY_X
#define __P100	PAGE_READONLY
#define __P101	PAGE_READONLY_X
#define __P110	PAGE_COPY
#define __P111	PAGE_COPY_X

#define __S000	PAGE_NONE
#define __S001	PAGE_READONLY_X
#define __S010	PAGE_SHARED
#define __S011	PAGE_SHARED_X
#define __S100	PAGE_READONLY
#define __S101	PAGE_READONLY_X
#define __S110	PAGE_SHARED
#define __S111	PAGE_SHARED_X

#ifndef __ASSEMBLY__
/*
 * ZERO_PAGE is a global shared page that is always zero: used
 * for zero-mapped memory areas etc..
 */
extern unsigned long empty_zero_page[1024];
#define ZERO_PAGE(vaddr) (virt_to_page(empty_zero_page))

#endif /* __ASSEMBLY__ */

#define pte_none(pte)		((pte_val(pte) & ~_PTE_NONE_MASK) == 0)
#define pte_present(pte)	(pte_val(pte) & _PAGE_PRESENT)
#define pte_clear(mm, addr, ptep) \
	do { set_pte_at((mm), (addr), (ptep), __pte(0)); } while (0)

#define pmd_none(pmd)		(!pmd_val(pmd))
#define	pmd_bad(pmd)		((pmd_val(pmd) & _PMD_PRESENT) == 0)
#define	pmd_present(pmd)	((pmd_val(pmd) & _PMD_PRESENT) != 0)
#define	pmd_clear(pmdp)		do { pmd_val(*(pmdp)) = 0; } while (0)

#define pte_page(x)		(mem_map + (unsigned long) \
				((pte_val(x) - memory_start) >> PAGE_SHIFT))
#define PFN_SHIFT_OFFSET	(PAGE_SHIFT)

#define pte_pfn(x)		(pte_val(x) >> PFN_SHIFT_OFFSET)

#define pfn_pte(pfn, prot) \
	__pte(((pte_basic_t)(pfn) << PFN_SHIFT_OFFSET) | pgprot_val(prot))

#ifndef __ASSEMBLY__
/*
 * The "pgd_xxx()" functions here are trivial for a folded two-level
 * setup: the pgd is never bad, and a pmd always exists (as it's folded
 * into the pgd entry)
 */
static inline int pgd_none(pgd_t pgd)		{ return 0; }
static inline int pgd_bad(pgd_t pgd)		{ return 0; }
static inline int pgd_present(pgd_t pgd)	{ return 1; }
#define pgd_clear(xp)				do { } while (0)
#define pgd_page(pgd) \
	((unsigned long) __va(pgd_val(pgd) & PAGE_MASK))

/*
 * The following only work if pte_present() is true.
 * Undefined behaviour if not..
 */
static inline int pte_read(pte_t pte)  { return pte_val(pte) & _PAGE_USER; }
static inline int pte_write(pte_t pte) { return pte_val(pte) & _PAGE_RW; }
static inline int pte_exec(pte_t pte)  { return pte_val(pte) & _PAGE_EXEC; }
static inline int pte_dirty(pte_t pte) { return pte_val(pte) & _PAGE_DIRTY; }
static inline int pte_young(pte_t pte) { return pte_val(pte) & _PAGE_ACCESSED; }
static inline int pte_file(pte_t pte)  { return pte_val(pte) & _PAGE_FILE; }

static inline void pte_uncache(pte_t pte) { pte_val(pte) |= _PAGE_NO_CACHE; }
static inline void pte_cache(pte_t pte)   { pte_val(pte) &= ~_PAGE_NO_CACHE; }

static inline pte_t pte_rdprotect(pte_t pte) \
		{ pte_val(pte) &= ~_PAGE_USER; return pte; }
static inline pte_t pte_wrprotect(pte_t pte) \
	{ pte_val(pte) &= ~(_PAGE_RW | _PAGE_HWWRITE); return pte; }
static inline pte_t pte_exprotect(pte_t pte) \
	{ pte_val(pte) &= ~_PAGE_EXEC; return pte; }
static inline pte_t pte_mkclean(pte_t pte) \
	{ pte_val(pte) &= ~(_PAGE_DIRTY | _PAGE_HWWRITE); return pte; }
static inline pte_t pte_mkold(pte_t pte) \
	{ pte_val(pte) &= ~_PAGE_ACCESSED; return pte; }

static inline pte_t pte_mkread(pte_t pte) \
	{ pte_val(pte) |= _PAGE_USER; return pte; }
static inline pte_t pte_mkexec(pte_t pte) \
	{ pte_val(pte) |= _PAGE_USER | _PAGE_EXEC; return pte; }
static inline pte_t pte_mkwrite(pte_t pte) \
	{ pte_val(pte) |= _PAGE_RW; return pte; }
static inline pte_t pte_mkdirty(pte_t pte) \
	{ pte_val(pte) |= _PAGE_DIRTY; return pte; }
static inline pte_t pte_mkyoung(pte_t pte) \
	{ pte_val(pte) |= _PAGE_ACCESSED; return pte; }

/*
 * Conversion functions: convert a page and protection to a page entry,
 * and a page entry and page directory to the page they refer to.
 */

static inline pte_t mk_pte_phys(phys_addr_t physpage, pgprot_t pgprot)
{
	pte_t pte;
	pte_val(pte) = physpage | pgprot_val(pgprot);
	return pte;
}

#define mk_pte(page, pgprot) \
({									   \
	pte_t pte;							   \
	pte_val(pte) = (((page - mem_map) << PAGE_SHIFT) + memory_start) |  \
			pgprot_val(pgprot);				   \
	pte;								   \
})

static inline pte_t pte_modify(pte_t pte, pgprot_t newprot)
{
	pte_val(pte) = (pte_val(pte) & _PAGE_CHG_MASK) | pgprot_val(newprot);
	return pte;
}

/*
 * Atomic PTE updates.
 *
 * pte_update clears and sets bit atomically, and returns
 * the old pte value.
 * The ((unsigned long)(p+1) - 4) hack is to get to the least-significant
 * 32 bits of the PTE regardless of whether PTEs are 32 or 64 bits.
 */
static inline unsigned long pte_update(pte_t *p, unsigned long clr,
				unsigned long set)
{
	unsigned long old, tmp, msr;

	__asm__ __volatile__("\
	msrclr	%2, 0x2\n\
	nop\n\
	lw	%0, %4, r0\n\
	andn	%1, %0, %5\n\
	or	%1, %1, %6\n\
	sw	%1, %4, r0\n\
	mts     rmsr, %2\n\
	nop"
	: "=&r" (old), "=&r" (tmp), "=&r" (msr), "=m" (*p)
	: "r" ((unsigned long)(p + 1) - 4), "r" (clr), "r" (set), "m" (*p)
	: "cc");

	return old;
}

/*
 * set_pte stores a linux PTE into the linux page table.
 */
static inline void set_pte(struct mm_struct *mm, unsigned long addr,
		pte_t *ptep, pte_t pte)
{
	*ptep = pte;
}

static inline void set_pte_at(struct mm_struct *mm, unsigned long addr,
		pte_t *ptep, pte_t pte)
{
	*ptep = pte;
}

static inline int ptep_test_and_clear_young(struct mm_struct *mm,
		unsigned long addr, pte_t *ptep)
{
	return (pte_update(ptep, _PAGE_ACCESSED, 0) & _PAGE_ACCESSED) != 0;
}

static inline int ptep_test_and_clear_dirty(struct mm_struct *mm,
		unsigned long addr, pte_t *ptep)
{
	return (pte_update(ptep, \
		(_PAGE_DIRTY | _PAGE_HWWRITE), 0) & _PAGE_DIRTY) != 0;
}

static inline pte_t ptep_get_and_clear(struct mm_struct *mm,
		unsigned long addr, pte_t *ptep)
{
	return __pte(pte_update(ptep, ~_PAGE_HASHPTE, 0));
}

/*static inline void ptep_set_wrprotect(struct mm_struct *mm,
		unsigned long addr, pte_t *ptep)
{
	pte_update(ptep, (_PAGE_RW | _PAGE_HWWRITE), 0);
}*/

static inline void ptep_mkdirty(struct mm_struct *mm,
		unsigned long addr, pte_t *ptep)
{
	pte_update(ptep, 0, _PAGE_DIRTY);
}

/*#define pte_same(A,B)	(((pte_val(A) ^ pte_val(B)) & ~_PAGE_HASHPTE) == 0)*/

/* Convert pmd entry to page */
/* our pmd entry is an effective address of pte table*/
/* returns effective address of the pmd entry*/
#define pmd_page_kernel(pmd)	((unsigned long) (pmd_val(pmd) & PAGE_MASK))

/* returns struct *page of the pmd entry*/
#define pmd_page(pmd)	(pfn_to_page(__pa(pmd_val(pmd)) >> PAGE_SHIFT))

/* to find an entry in a kernel page-table-directory */
#define pgd_offset_k(address) pgd_offset(&init_mm, address)

/* to find an entry in a page-table-directory */
#define pgd_index(address)	 ((address) >> PGDIR_SHIFT)
#define pgd_offset(mm, address)	 ((mm)->pgd + pgd_index(address))

/* Find an entry in the second-level page table.. */
static inline pmd_t *pmd_offset(pgd_t *dir, unsigned long address)
{
	return (pmd_t *) dir;
}

/* Find an entry in the third-level page table.. */
#define pte_index(address)		\
	(((address) >> PAGE_SHIFT) & (PTRS_PER_PTE - 1))
#define pte_offset_kernel(dir, addr)	\
	((pte_t *) pmd_page_kernel(*(dir)) + pte_index(addr))
#define pte_offset_map(dir, addr)		\
	((pte_t *) kmap_atomic(pmd_page(*(dir)), KM_PTE0) + pte_index(addr))
#define pte_offset_map_nested(dir, addr)	\
	((pte_t *) kmap_atomic(pmd_page(*(dir)), KM_PTE1) + pte_index(addr))

#define pte_unmap(pte)		kunmap_atomic(pte, KM_PTE0)
#define pte_unmap_nested(pte)	kunmap_atomic(pte, KM_PTE1)

/* Encode and decode a nonlinear file mapping entry */
#define PTE_FILE_MAX_BITS	29
#define pte_to_pgoff(pte)	(pte_val(pte) >> 3)
#define pgoff_to_pte(off)	((pte_t) { ((off) << 3) | _PAGE_FILE })

extern pgd_t swapper_pg_dir[PTRS_PER_PGD];

/*
 * When flushing the tlb entry for a page, we also need to flush the hash
 * table entry.  flush_hash_page is assembler (for speed) in hashtable.S.
 */
extern int flush_hash_page(unsigned context, unsigned long va, pte_t *ptep);

/* Add an HPTE to the hash table */
extern void add_hash_page(unsigned context, unsigned long va, pte_t *ptep);

/*
 * Encode and decode a swap entry.
 * Note that the bits we use in a PTE for representing a swap entry
 * must not include the _PAGE_PRESENT bit, or the _PAGE_HASHPTE bit
 * (if used).  -- paulus
 */
#define __swp_type(entry)		((entry).val & 0x3f)
#define __swp_offset(entry)	((entry).val >> 6)
#define __swp_entry(type, offset) \
		((swp_entry_t) { (type) | ((offset) << 6) })
#define __pte_to_swp_entry(pte)	((swp_entry_t) { pte_val(pte) >> 2 })
#define __swp_entry_to_pte(x)	((pte_t) { (x).val << 2 })


/* CONFIG_APUS */
/* For virtual address to physical address conversion */
extern void cache_clear(__u32 addr, int length);
extern void cache_push(__u32 addr, int length);
extern int mm_end_of_chunk(unsigned long addr, int len);
extern unsigned long iopa(unsigned long addr);
/* extern unsigned long mm_ptov(unsigned long addr) \
	__attribute__ ((const)); TBD */

/* Values for nocacheflag and cmode */
/* These are not used by the APUS kernel_map, but prevents
 * compilation errors.
 */
#define	IOMAP_FULL_CACHING	0
#define	IOMAP_NOCACHE_SER	1
#define	IOMAP_NOCACHE_NONSER	2
#define	IOMAP_NO_COPYBACK	3

/*
 * Map some physical address range into the kernel address space.
 */
extern unsigned long kernel_map(unsigned long paddr, unsigned long size,
				int nocacheflag, unsigned long *memavailp);

/*
 * Set cache mode of (kernel space) address range.
 */
extern void kernel_set_cachemode(unsigned long address, unsigned long size,
				unsigned int cmode);

/* Needs to be defined here and not in linux/mm.h, as it is arch dependent */
#define kern_addr_valid(addr)	(1)

#define io_remap_page_range remap_page_range

/*
 * No page table caches to initialise
 */
#define pgtable_cache_init()	do { } while (0)

void do_page_fault(struct pt_regs *regs, unsigned long address,
		   unsigned long error_code);

void __init io_block_mapping(unsigned long virt, phys_addr_t phys,
			     unsigned int size, int flags);

void __init adjust_total_lowmem(void);
void mapin_ram(void);
int map_page(unsigned long va, phys_addr_t pa, int flags);

extern int mem_init_done;

asmlinkage void __init mmu_init(void);

void __init *early_get_page(void);
#endif /* __ASSEMBLY__ */
#endif /* __KERNEL__ */

#endif /* CONFIG_MMU */


<<<<<<< HEAD
#ifndef __ASSEMBLY__
#ifdef __KERNEL__
void *consistent_alloc(int gfp, size_t size, dma_addr_t *dma_handle);
void consistent_free(void *vaddr);
void consistent_sync(void *vaddr, size_t size, int direction);
void consistent_sync_page(struct page *page, unsigned long offset,
	size_t size, int direction);
=======
#endif /* __ASSEMBLY__ */
>>>>>>> cf9b2313
#endif /* __KERNEL__ */

#include <asm-generic/pgtable.h>

extern unsigned long ioremap_bot, ioremap_base;

void *consistent_alloc(int gfp, size_t size, dma_addr_t *dma_handle);
void consistent_free(void *vaddr);
void consistent_sync(void *vaddr, size_t size, int direction);
void consistent_sync_page(struct page *page, unsigned long offset,
	size_t size, int direction);

void setup_memory(void);
#endif /* __ASSEMBLY__ */

#endif /* _ASM_MICROBLAZE_PGTABLE_H */<|MERGE_RESOLUTION|>--- conflicted
+++ resolved
@@ -589,34 +589,22 @@
 asmlinkage void __init mmu_init(void);
 
 void __init *early_get_page(void);
+
 #endif /* __ASSEMBLY__ */
 #endif /* __KERNEL__ */
 
 #endif /* CONFIG_MMU */
 
-
-<<<<<<< HEAD
-#ifndef __ASSEMBLY__
-#ifdef __KERNEL__
+#ifndef __ASSEMBLY__ 
+#include <asm-generic/pgtable.h>
+
+extern unsigned long ioremap_bot, ioremap_base;
+
 void *consistent_alloc(int gfp, size_t size, dma_addr_t *dma_handle);
 void consistent_free(void *vaddr);
 void consistent_sync(void *vaddr, size_t size, int direction);
 void consistent_sync_page(struct page *page, unsigned long offset,
 	size_t size, int direction);
-=======
-#endif /* __ASSEMBLY__ */
->>>>>>> cf9b2313
-#endif /* __KERNEL__ */
-
-#include <asm-generic/pgtable.h>
-
-extern unsigned long ioremap_bot, ioremap_base;
-
-void *consistent_alloc(int gfp, size_t size, dma_addr_t *dma_handle);
-void consistent_free(void *vaddr);
-void consistent_sync(void *vaddr, size_t size, int direction);
-void consistent_sync_page(struct page *page, unsigned long offset,
-	size_t size, int direction);
 
 void setup_memory(void);
 #endif /* __ASSEMBLY__ */
